#!/usr/bin/python
import sys, os, traceback
import cv2
import numpy as np
from random import randrange
import pygtk
import matplotlib
if not os.getenv('DISPLAY'):
  matplotlib.use('Agg')
from matplotlib import pyplot as plt
from matplotlib import cm as cm
from matplotlib import colors as colors
from matplotlib import colorbar as colorbar
import pylab as pl
from math import atan2,degrees

### Error handling
def fatal_error(error):
  # Print out the error message that gets passed, then quit the program
  # Error = error message text
  raise RuntimeError(error)

### Print image to file
def print_image(img, filename):
  # Write the image object to the file specified
  # img = image object
  # filename = name of image file
  try:
    cv2.imwrite(filename, img)
  except:
    fatal_error("Unexpected error: " + sys.exc_info()[0])

### Read image
def readimage(filename):
  # Reads image into numpy ndarray and splits the path and image filename
  # filename = user inputed filename (possibly including a path)
  try:
    img = cv2.imread(filename)
  except:
    fatal_error("Cannot open " + filename);
  
  # Split path from filename
  path, img_name = os.path.split(filename)
  
  return img, path, img_name

#################################################################################################################################################
   
"""Object Filtering"""

#################################################################################################################################################

### Laplace filtering
def laplace_filter(img, k, scale, device, debug):
  # This is a filtering method used to identify and highlight fine edges based on the 2nd derivative
  # A very sensetive method to highlight edges but will also amplify background noise
  # img = input image
  # k = apertures size used to calculate 2nd derivative filter, specifies the size of the kernel (must be an odd integer: 1,3,5...)
  # scale = scaling factor applied (multiplied) to computed Laplacian values (scale = 1 is unscaled)
  # device = device number. Used to count steps in the pipeline
  # debug = True/False. If True; print output image
  # ddepth = -1 specifies that the dimensions of output image will be the same as the input image
  lp_filtered = cv2.Laplacian(src = img, ddepth = -1, ksize = k, scale = scale)
  device += 1
  if debug:
    print_image(lp_filtered, str(device) + '_lp_out' + '_k_' + str(k) + '_scale_' + str(scale) + '_.png')
  return device, lp_filtered


### Sobel filtering
def sobel_filter(img, dx, dy, k, scale, device, debug):
  # This is a filtering method used to identify and highlight gradient edges/features using the 1st derivative
  # Typically used to identify gradients along the x-axis (dx = 1, dy = 0) and y-axis (dx = 0, dy = 1) independently
  # Performance is quite similar to Scharr filter
  # Used to detect edges / changes in pixel intensity 
  # img = image
  # dx = derivative of x to analyze (1-3)
  # dy = derivative of x to analyze (1-3)
  # k = specifies the size of the kernel (must be an odd integer: 1,3,5...)
  # scale = scaling factor applied (multiplied) to computed Sobel values (scale = 1 is unscaled)
  # device = device number. Used to count steps in the pipeline
  # debug = True/False. If True; print output image
  # ddepth = -1 specifies that the dimensions of output image will be the same as the input image
  sb_img = cv2.Sobel(src = img, ddepth = -1, dx = dx, dy = dy, ksize = k)
  device += 1
  if debug:
    print_image(sb_img, str(device) + '_sb_img' + '_dx_' + str(dx) + '_dy_' + str(dy) + '_k_' + str(k) +'.png')
  return device, sb_img

### Scharr filtering
def scharr_filter(img, dX, dY, scale, device, debug):
  # This is a filtering method used to identify and highlight gradient edges/features using the 1st derivative
  # Typically used to identify gradients along the x-axis (dx = 1, dy = 0) and y-axis (dx = 0, dy = 1) independently
  # Performance is quite similar to Sobel filter
  # Used to detect edges / changes in pixel intensity 
  # img = image
  # dx = derivative of x to analyze (1-3)
  # dy = derivative of x to analyze (1-3)
  # scale = scaling factor applied (multiplied) to computed Scharr values (scale = 1 is unscaled)
  # device = device number. Used to count steps in the pipeline
  # debug = True/False. If True; print output image
  # ddepth = -1 specifies that the dimensions of output image will be the same as the input image
  sr_img = cv2.Scharr(src = img, ddepth = -1, dx = dX, dy = dY, scale = scale)
  device += 1
  if debug:
    print_image(sr_img, str(device) + '_sr_img' + '_dx_' + str(dX) + '_dy_' + str(dY) + '_scale_' + str(scale) + '.png')
  return device, sr_img

### Highboost filtering
def high_boost(img, img_mblur, c, device, debug):
  # High-boost filtering is a method used to sharpen images
  # This method will sharpen regions of high contrast while keeping blurred regions intact
  # See Digital Image Processsing by Gonzalez and Woods
  # img = image for filtering
  # img_mblur = an image subjected to lowpass filtering (median, gaussian, etc.). I like median.
  # c = scaling factor to multiply output array by
  # device = device number. Used to count steps in the pipeline
  # debug = True/False. If True; print output image
  
  # Get difference between original and smoothed image
  img_sub = np.sub(img, img_blur)
  # Enhance the difference by an appropriate scaling factor (c)
  img_mult = np.multiply(img_sub, c)
  # Sharpen the original image
  img_hb = np.add(img, img_mult)
  device += 1
  if debug:
    print_image(img_hb, str(device) + '_hb_image_' + 'scale_' + str(c) + '.png')
  return device, img_hb

### Histogram equalization
def HistEqualization(img, device, debug):
  # Histogram equalization is a method to normalize the distribution of intensity values
  # If the image has low contrast it will make it easier to threshold
  # img = input image
  # device = device number. Used to count steps in the pipeline
  # debug = True/False. If True; print output image
  img_eh = cv2.equalizeHist(img)
  device += 1
  if debug:
    print_image(img_eh, str(device) + '_hist_equal_img.png')
  return device, img_eh

### Plot histogram
def plot_hist(img, name):
  # Plot a histogram using the pyplot library
  # img = image to analyze
  # name = name for plot output
  # get histogram
  hist = cv2.calcHist([img],[0],None,[256],[0,255])
  # open pyplot plotting window using hist data
  plt.plot(hist)
  # set range of x-axis 
  xaxis=plt.xlim([0,(255)])
  fig_name = name + '.png'
  # write the figure to current directory
  plt.savefig(fig_name)
  # close pyplot plotting window
  plt.clf()
  
  
#################################################################################################################################################
   
"""Object Idenfication and Shape Functions Below"""

#################################################################################################################################################

### Convert image to 32-bit integer from 8-bit floating point
def image_to_32(img, device, debug):
  # Converts image to a 32-bit integer format from an 8-bit floating point image
  # img = image to convert
  img32 = np.int32(img)
  device += 1
  if debug:
    print_image(img32, str(device) + '_img32' + '.png')
  return device, img32

### Convert image to 8-bit
def convertScaleAbs(img, device, debug):
  # Scales, calculates absolute values and converts result to an 8-bit image
  # img = image to convert
  img8 = cv2.convertScaleAbs(img)
  device += 1
  if debug:
    print_image(img8, str(device) + '_img8' + '.png')
  return device, img8

### Image addition
def image_add(img1, img2, device, debug):
  # This is a function used to add images
  # The numpy addition function '+' is used. This is a modulo operation rather than the cv2.add fxn which is a saturation operation
  # img1 = input image
  # img2 = second input image
  # device = device number. Used to count steps in the pipeline
  # debug = True/False. If True; print output image
  # ddepth = -1 specifies that the dimensions of output image will be the same as the input image
  added_img = img1 + img2
  device += 1
  if debug:
    print_image(added_img, str(device) + '_added' + '.png')
  return device, added_img

### Image addition (saturation)
def image_sat_add(img1, img2, device, debug):
  # This is a function used to subtract one image from another image (img1 - img2)
  # The numpy subtraction function '-' is used. This is a modulo operation rather than the cv2.subtract fxn which is a saturation operation
  # img1 = input image
  # img2 = input image used to subtract from img1
  # device = device number. Used to count steps in the pipeline
  # debug = True/False. If True; print output image
  # ddepth = -1 specifies that the dimensions of output image will be the same as the input image
  s_added_img = cv2.add(img1, img2)
  device += 1
  if debug:
    print_image(s_added_img, str(device) + '_s_added' + '.png')
  return device, s_added_img

### Image subtraction
def image_subtract(img1, img2, device, debug):
  # This is a function used to subtract one image from another image (img1 - img2)
  # The numpy subtraction function '-' is used. This is a modulo operation rather than the cv2.subtract fxn which is a saturation operation
  # img1 = input image
  # img2 = input image used to subtract from img1
  # device = device number. Used to count steps in the pipeline
  # debug = True/False. If True; print output image
  # ddepth = -1 specifies that the dimensions of output image will be the same as the input image
  subed_img = img1 - img2
  device += 1
  if debug:
    print_image(subed_img, str(device) + '_subtracted' + '.png')
  return device, subed_img

### Image subtraction (saturation)
def image_sat_subtract(img1, img2, device, debug):
  # This is a function used to subtract one image from another image (img1 - img2)
  # The numpy subtraction function '-' is used. This is a modulo operation rather than the cv2.subtract fxn which is a saturation operation
  # img1 = input image
  # img2 = input image used to subtract from img1
  # device = device number. Used to count steps in the pipeline
  # debug = True/False. If True; print output image
  # ddepth = -1 specifies that the dimensions of output image will be the same as the input image
  s_subed_img = cv2.subtract(img1, img2)
  device += 1
  if debug:
    print_image(s_subed_img, str(device) + '_s_subtracted' + '.png')
  return device, s_subed_img

### Erosion filter
def erode(img, kernel, i, device, debug):
  # Perform morphological 'erosion' filtering. Keeps pixel in center of the kernel if conditions set in kernel are true, otherwise removes pixel. 
  # img = input image
  # kernel = filtering window, you'll need to make your own using as such:  kernal = np.zeros((x,y), dtype=np.uint8), then fill the kernal with appropriate values
  # i = interations, i.e. number of consecutive filtering passes
  # device = device number. Used to count steps in the pipeline
  # debug = True/False. If True; print output image
  er_img = cv2.erode(src = img, kernel = kernel, iterations = i)
  device += 1
  if debug:
    print_image(er_img, str(device) + '_er_image_' + 'itr_' + str(i) + '.png')
  return device, er_img

### Dilation filter
def dilate(img, kernel, i, device, debug):
  # Performs morphological 'dilation' filtering. Adds pixel to center of kernel if conditions set in kernel are true.
  # img = input image
  # kernel = filtering window, you'll need to make your own using as such:  kernal = np.zeros((x,y), dtype=np.uint8), then fill the kernal with appropriate values
  # i = interations, i.e. number of consecutive filtering passes
  # device = device number. Used to count steps in the pipeline
  # debug = True/False. If True; print output image
    dil_img = cv2.dilate(src = img, kernel = kernel, iterations = i)
    device += 1
    if debug:
        print_image(dil_img, str(device) + '_dil_image_' + 'itr_' + str(i) + '.png')
    return device, dil_img

### Watershed boundry detection function
def watershed(img, marker, device, debug):
  # Uses the watershed algorithm to detect boundry of objects
  # Needs a marker file which specifies area which is object (white), background (grey), unknown area (black)
  # img = image to perform watershed on needs to be 3D (i.e. np.shape = x,y,z not np.shape = x,y)
  # marker = a 32-bit image file that specifies what areas are what (2D, np.shape = x,y)
  cv2.watershed(img, marker)
  device += 1
  if debug:
    print_image(marker, str(device) + 'watershed_img' + '.png')
  return device, marker

### Make masking rectangle
def rectangle_mask(img, p1, p2, device, debug):
  # takes an input image and returns a binary image masked by a rectangular area denoted by p1 and p2
  # note that p1 = (0,0) is the top left hand corner bottom right hand corner is p2 = (max-value(x), max-value(y))
  # device = device number. Used to count steps in the pipeline
  # debug = True/False. If True; print output image
  # get the dimensions of the input image
  ix, iy = np.shape(img)
  size = ix,iy
  # create a blank image of same size
  bnk = np.zeros(size, dtype=np.uint8)
  # draw a rectangle denoted by pt1 and pt2 on the blank image
  cv2.rectangle(img = bnk, pt1 = p1, pt2 = p2, color = (255,255,255))
  ret, bnk = cv2.threshold(bnk,127,255,0)
  contour,hierarchy = cv2.findContours(bnk,cv2.RETR_TREE,cv2.CHAIN_APPROX_NONE)
  # make sure entire rectangle is within (visable within) plotting region or else it will not fill with thickness = -1
  # note that you should only print the first contour (contour[0]) if you want to fill with thickness = -1
  # otherwise two rectangles will be drawn and the space between them will get filled
  cv2.drawContours(bnk, contour, 0 ,(255,255,255), -1)
  device +=1
  if debug:
    print_image(bnk, (str(device) + '_roi.png'))
  return device, bnk, contour, hierarchy

### Mask border of image
def border_mask(img, p1, p2, device, debug):
  # by using rectangle_mask to mask the edge of plotting regions you end up missing the border of the images by 1 pixel
  # This function fills this region in
  # note that p1 = (0,0) is the top left hand corner bottom right hand corner is p2 = (max-value(x), max-value(y))
  # device = device number. Used to count steps in the pipeline
  # debug = True/False. If True; print output image
    
  ix, iy = np.shape(img)
  size = ix,iy
  bnk = np.zeros(size, dtype=np.uint8)
  cv2.rectangle(img = bnk, pt1 = p1, pt2 = p2, color = (255,255,255))
  ret, bnk = cv2.threshold(bnk,127,255,0)
  contour,hierarchy = cv2.findContours(bnk,cv2.RETR_TREE,cv2.CHAIN_APPROX_NONE)
  cv2.drawContours(bnk, contour, -1 ,(255,255,255), 5)
  device +=1
  if debug:
    print_image(bnk, (str(device) + '_brd_mskd_' + '.png'))
  return device, bnk, contour, hierarchy

### RGB -> HSV -> Gray
def rgb2gray_hsv(img, channel, device, debug=False):
  # Convert image from RGB colorspace to HSV colorspace
  # Returns the specified subchannel as a gray image
  # img = image object, RGB colorspace
  # channel = color subchannel (h = hue, s = saturation, v = value/intensity/brightness)
  # device = device number. Used to count steps in the pipeline
  # debug = True/False. If True, print image
  hsv = cv2.cvtColor(img, cv2.COLOR_BGR2HSV)
  # Split HSV channels
  h,s,v = cv2.split(hsv)
  device += 1
  if channel == 'h':
    if debug:
      print_image(h, (str(device) + '_hsv_hue.png'))
    return device, h
  elif channel == 's':
    if debug:
      print_image(s, (str(device) + '_hsv_saturation.png'))
    return device, s
  elif channel == 'v':
    if debug:
      print_image(v, (str(device) + '_hsv_value.png'))
    return device, v
  else:
    fatal_error('Channel ' + (str(channel) + ' is not h, s or v!'))

### RGB -> LAB -> Gray
def rgb2gray_lab(img, channel, device, debug=False):
  # Convert image from RGB colorspace to LAB colorspace
  # Returns the specified subchannel as a gray image
  # img = image object, RGB colorspace
  # channel = color subchannel (l = lightness, a = green-magenta, b = blue-yellow)
  # device = device number. Used to count steps in the pipeline
  # debug = True/False. If True, print image
  lab = cv2.cvtColor(img, cv2.COLOR_BGR2LAB)
  # Split HSV channels
  l,a,b = cv2.split(lab)
  device += 1
  if channel == 'l':
    if debug:
      print_image(l, (str(device) + '_lab_lightness.png'))
    return device, l
  elif channel == 'a':
    if debug:
      print_image(a, (str(device) + '_lab_green-magenta.png'))
    return device, a
  elif channel == 'b':
    if debug:
      print_image(b, (str(device) + '_lab_blue-yellow.png'))
    return device, b
  else:
    fatal_error('Channel ' + str(channel) + ' is not l, a or b!')
    
### RGB -> Gray
def rgb2gray(img, device, debug=False):
  # Convert image from RGB colorspace to Gray
  # img = image object, RGB colorspace
  # device = device number. Used to count steps in the pipeline
  # debug = True/False. If True, print image
  gray = cv2.cvtColor(img, cv2.COLOR_BGR2GRAY)
  device += 1
  if debug:
    print_image(gray, (str(device) + '_gray.png'))
  return device, gray

### Binary image threshold device
def binary_threshold(img, threshold, maxValue, object_type, device, debug=False):
  # Creates a binary image from a gray image based on the threshold value
  # img = img object, grayscale
  # threshold = threshold value (0-255)
  # maxValue = value to apply above threshold (usually 255 = white)
  # object_type = light or dark
  # If object is light then standard thresholding is done
  # If object is dark then inverse thresholding is done
  # device = device number. Used to count steps in the pipeline
  # debug = True/False. If True, print image
  device += 1
  if object_type == 'light':
    ret,t_img = cv2.threshold(img, threshold, maxValue, cv2.THRESH_BINARY)
    if debug:
      print_image(t_img, (str(device) + '_binary_threshold' + str(threshold) + '.png'))
    return device, t_img
  elif object_type == 'dark':
    ret,t_img = cv2.threshold(img, threshold, maxValue, cv2.THRESH_BINARY_INV)
    if debug:
      print_image(t_img, (str(device) + '_binary_threshold' + str(threshold) + '_inv.png'))
    return device, t_img
  else:
    fatal_error('Object type ' + str(object_type) + ' is not "light" or "dark"!')

### Median blur device
def median_blur(img, ksize, device, debug=False):
  # Applies a median blur filter (applies median value to central pixel within a kernel size ksize x ksize)
  # img = img object
  # ksize = kernel size => ksize x ksize box
  # device = device number. Used to count steps in the pipeline
  # debug = True/False. If True, print image
  img_mblur = cv2.medianBlur(img, ksize)
  device += 1
  if debug:
    print_image(img_mblur, (str(device) + '_median_blur' + str(ksize) + '.png'))
  return device, img_mblur

### Object fill device
def fill(img, mask, size, device, debug=False):
  # Identifies objects and fills objects that are less than size
  # img = image object, grayscale. img will be returned after filling
  # mask = image object, grayscale. This image will be used to identify contours
  # size = minimum object area size in pixels (integer)
  # device = device number. Used to count steps in the pipeline
  # debug = True/False. If True, print image
  device += 1
  ix,iy= np.shape(img)
  size1=ix,iy
  background=np.zeros(size1, dtype=np.uint8)
  
  # Find contours
  contours, hierarchy = cv2.findContours(mask,cv2.RETR_TREE,cv2.CHAIN_APPROX_NONE)
  #cv2.drawContours(background,contours,-1, (255,0,0),5, lineType=8,hierarchy=hierarchy)
  #print_image(background, str(device) + '_fillcheck'+ '.png')
  
  # Loop through contours, fill contours less than or equal to size in area
  for c,cnt in enumerate(contours):
    #if hierarchy[0][c][0]==-1:
      m = cv2.moments(cnt)
      area = m['m00']
      if area<=size:
        #cv2.fillPoly(img, pts = cnt, color=(0,0,0))
        cv2.drawContours(img,contours,c, (0,0,0),-1, lineType=8,hierarchy=hierarchy)
  if debug:
    print_image(img, (str(device) + '_fill' + str(size) + '.png'))

  return device, img

### Invert gray image
def invert(img, device, debug=False):
  # Inverts grayscale images
  # img = image object, grayscale
  # device = device number. Used to count steps in the pipeline
  # debug = True/False. If True, print image
  device += 1
  img_inv = cv2.bitwise_not(img)
  if debug:
    print_image(img_inv, (str(device) + '_invert.png'))
  return device, img_inv

### Join images (AND)
def logical_and(img1, img2, device, debug=False):
  # Join two images using the bitwise AND operator
  # img1, img2 = image objects, grayscale
  # device = device number. Used to count steps in the pipeline
  # debug = True/False. If True, print image
  device += 1
  merged = cv2.bitwise_and(img1, img2)
  if debug:
    print_image(merged, (str(device) + '_and_joined.png'))
  return device, merged

### Join images (OR)
def logical_or(img1, img2, device, debug=False):
  # Join two images using the bitwise OR operator
  # img1, img2 = image objects, grayscale
  # device = device number. Used to count steps in the pipeline
  # debug = True/False. If True, print image
  device += 1
  merged = cv2.bitwise_or(img1, img2)
  if debug:
    print_image(merged, (str(device) + '_or_joined.png'))
  return device, merged

### Join images (XOR)
def logical_xor(img1, img2, device, debug=False):
  # Join two images using the bitwise XOR operator
  # img1, img2 = image objects, grayscale
  # device = device number. Used to count steps in the pipeline
  # debug = True/False. If True, print image
  device += 1
  merged = cv2.bitwise_xor(img1, img2)
  if debug:
    print_image(merged, (str(device) + '_xor_joined.png'))
  return device, merged

### Apply White or Black Background Mask
def apply_mask(img, mask, mask_color, device, debug=False):
  # Apply white image mask to image, with bitwise AND operator bitwise NOT operator and ADD operator
  # img = image object, color(RGB)
  # mask= image object, binary (black background with white object)
  # mask_color= white or black  
  # device = device number. Used to count steps in the pipeline
  # debug= True/False. If True, print image
  device += 1
  if mask_color=='white':
    # Mask image
    masked_img= cv2.bitwise_and(img,img, mask = mask)
    # Create inverted mask for background
    mask_inv=cv2.bitwise_not(mask)
    # Invert the background so that it is white, but apply mask_inv so you don't white out the plant
    white_mask= cv2.bitwise_not(masked_img,mask=mask_inv)
    # Add masked image to white background (can't just use mask_inv because that is a binary)
    white_masked= cv2.add(masked_img, white_mask)
    if debug:
      print_image(white_masked, (str(device) + '_wmasked.png'))
    return device, white_masked
  elif mask_color=='black':
    masked_img= cv2.bitwise_and(img,img, mask = mask)
    if debug:
      print_image(masked_img, (str(device) + '_bmasked.png'))
    return device, masked_img
  else:
      fatal_error('Mask Color' + str(mask_color) + ' is not "white" or "black"!')

### Find Objects
def find_objects(img, mask, device, debug=False):
  # find all objects and color them blue
  # img = image that the objects will be overlayed
  # mask = what is used for object detection
  # device = device number.  Used to count steps in the pipeline
  # debug = True/False. If True, print image
  device += 1
  mask1=np.copy(mask)
  ori_img=np.copy(img)
  objects,hierarchy = cv2.findContours(mask,cv2.RETR_TREE,cv2.CHAIN_APPROX_NONE)
  for i,cnt in enumerate(objects):
     cv2.drawContours(ori_img,objects,i, color_palette(1)[0],-1, lineType=8,hierarchy=hierarchy)
  if debug:
    print_image(ori_img, (str(device) + '_id_objects.png'))
  
  return device, objects, hierarchy

### View and Adjust ROI
def define_roi(img, shape, device, roi=None, roi_input='default', debug=False, adjust=False, x_adj=0, y_adj=0, w_adj=0, h_adj=0, ):
  # img = img to overlay roi 
  # roi =default (None) or user input ROI image, object area should be white and background should be black, has not been optimized for more than one ROI
  # roi_input = type of file roi_base is, either 'binary' or 'rgb'
  # shape = desired shape of final roi, either 'rectangle' or 'circle', if  user inputs rectangular roi but chooses 'circle' for shape then a circle is fitted around rectangular roi (and vice versa)
  # device = device number.  Used to count steps in the pipeline
  # debug = True/False. If True, print image
  # adjust= either 'True' or 'False', if 'True' allows user to adjust ROI
  # x_adj = adjust center along x axis
  # y_adj = adjust center along y axis
  # w_adj = adjust width
  # h_adj = adjust height

  device += 1
  ori_img=np.copy(img)
  if len(np.shape(img))==3:
    ix,iy,iz=np.shape(img)
  else:
    ix,iy=np.shape(img)
  
  #Allows user to use the default ROI or input their own RGB or binary image (made with imagej or some other program) as a base ROI (that can be adjusted below)
  if roi_input== 'rgb':
    hsv = cv2.cvtColor(roi, cv2.COLOR_BGR2HSV)
    h,s,v = cv2.split(hsv)
    ret,v_img = cv2.threshold(v, 0, 255, cv2.THRESH_BINARY)
    roi_contour,hierarchy = cv2.findContours(v_img,cv2.RETR_TREE,cv2.CHAIN_APPROX_NONE)
  elif roi_input== 'binary':
    roi_contour,hierarchy = cv2.findContours(rois,cv2.RETR_TREE,cv2.CHAIN_APPROX_NONE)  
  elif roi_input=='default':
    size = ix,iy
    roi_background = np.zeros(size, dtype=np.uint8)
    roi_size=(ix-5),(iy-5)
    roi=np.zeros(roi_size, dtype=np.uint8)
    roi1=roi+1
    roi_contour,roi_heirarchy=cv2.findContours(roi1,cv2.RETR_TREE,cv2.CHAIN_APPROX_NONE)
    cv2.drawContours(roi_background,roi_contour[0],-1, (255,0,0),5)
    if adjust==True:
      if x_adj>0 and w_adj>0:
        fatal_error('Adjusted ROI position is out of frame, this will cause problems in detecting objects')
      elif y_adj>0 and h_adj>0:
        fatal_error('Adjusted ROI position is out of frame, this will cause problems in detecting objects')
      elif x_adj<0 or y_adj<0:
        fatal_error('Adjusted ROI position is out of frame, this will cause problems in detecting objects')
  else:
    fatal_error('ROI Input' + str(roi_input) + ' is not "binary", "rgb" or "default roi"!')
    
  #If the ROI is exactly in the 'correct' position 
  if adjust==False:    
    for cnt in roi_contour:
      size = ix,iy,3
      background = np.zeros(size, dtype=np.uint8)
      if shape=='rectangle':
        x,y,w,h = cv2.boundingRect(cnt)
        cv2.rectangle(background,(x,y),(x+w,y+h),(0,255,0),5)
        rect = cv2.cvtColor( background, cv2.COLOR_RGB2GRAY )
        rect_contour,hierarchy = cv2.findContours(rect,cv2.RETR_TREE,cv2.CHAIN_APPROX_NONE)
        cv2.drawContours(ori_img,rect_contour[0],-1, (255,0,0),5)
        if debug:
          print_image(ori_img, (str(device) + '_roi.png'))
        return device, rect_contour, hierarchy
      elif shape== 'circle':
        x,y,w,h = cv2.boundingRect(cnt)
        center = (int(w/2),int(h/2))
        if h>w:
          radius = int(w/2)
          cv2.circle(background,center,radius,(255,255,255),-1)
          circle = cv2.cvtColor( background, cv2.COLOR_RGB2GRAY )
          circle_contour,hierarchy = cv2.findContours(circle,cv2.RETR_TREE,cv2.CHAIN_APPROX_NONE)
          cv2.drawContours(ori_img,circle_contour[0],-1, (255,0,0),5)
          if debug:
            print_image(ori_img, (str(device) + '_roi.png'))
          return device, circle_contour, hierarchy
        else:
          radius = int(h/2)
          cv2.circle(background,center,radius,(255,255,255),-1)
          circle = cv2.cvtColor( background, cv2.COLOR_RGB2GRAY )
          circle_contour,hierarchy = cv2.findContours(circle,cv2.RETR_TREE,cv2.CHAIN_APPROX_NONE)
          cv2.drawContours(ori_img,circle_contour[0],-1, (255,0,0),5)
          if debug:
            print_image(ori_img, (str(device) + '_roi.png'))
          return device, circle_contour, hierarchy
      elif shape== 'ellipse': 
        x,y,w,h = cv2.boundingRect(cnt)
        center = (int(w/2),int(h/2))
        if w>h:
          cv2.ellipse(background,center,(w/2,h/2),0,0,360, (0,255,0), 2)
          ellipse = cv2.cvtColor( background, cv2.COLOR_RGB2GRAY )
          ellipse_contour,hierarchy = cv2.findContours(ellipse,cv2.RETR_TREE,cv2.CHAIN_APPROX_NONE)
          cv2.drawContours(ori_img,ellipse_contour[0],-1, (255,0,0),5)
          if debug:
            print_image(ori_img, (str(device) + '_roi.png'))
          return device, ellipse_contour, hierarchy
        else:
          cv2.ellipse(ori_img,center,(h/2,w/2),0,0,360, (0,255,0), 2)
          cv2.ellipse(background,center,(h/2,w/2),0,0,360, (0,255,0), 2)
          ellipse = cv2.cvtColor( background, cv2.COLOR_RGB2GRAY )
          ellipse_contour,hierarchy = cv2.findContours(ellipse,cv2.RETR_TREE,cv2.CHAIN_APPROX_NONE)
          cv2.drawContours(ori_img,ellipse_contour[0],-1, (255,0,0),5)
          if debug:
            print_image(ori_img, (str(device) + '_roi.png'))
          return device, ellipse_contour, hierarchy
      else:
          fatal_error('Shape' + str(shape) + ' is not "rectangle", "circle", or "ellipse"!')
          
   #If the user wants to change the size of the ROI or adjust ROI position   
  if adjust==True:
    sys.stderr.write('WARNING: Make sure ROI is COMPLETELY in frame or object detection will not perform properly\n')
    if x_adj==0 and y_adj==0 and w_adj==0 and h_adj==0:
      fatal_error( 'If adjust is true then x_adj, y_adj, w_adj or h_adj must have a non-zero value')
    else:
      for cnt in roi_contour:
        size = ix,iy, 3
        background = np.zeros(size, dtype=np.uint8)
        if shape=='rectangle':
          x,y,w,h = cv2.boundingRect(cnt)
          x1=x+x_adj
          y1=y+y_adj
          w1=w+w_adj
          h1=h+h_adj
          cv2.rectangle(background,(x1,y1),(x+w1,y+h1),(0,255,0),1)
          rect = cv2.cvtColor( background, cv2.COLOR_RGB2GRAY )
          rect_contour,hierarchy = cv2.findContours(rect,cv2.RETR_TREE,cv2.CHAIN_APPROX_NONE)
          cv2.drawContours(ori_img,rect_contour[0],-1, (255,0,0),5)
          if debug:
            print_image(ori_img, (str(device) + '_roi.png'))
          return device, rect_contour, hierarchy
        elif shape== 'circle':
          x,y,w,h = cv2.boundingRect(cnt)
          x1=x+x_adj
          y1=y+y_adj
          w1=w+w_adj
          h1=h+h_adj
          center = (int((w+x1)/2),int((h+y1)/2))
          if h>w:
            radius = int(w1/2)
            cv2.circle(background,center,radius,(255,255,255),-1)
            circle = cv2.cvtColor( background, cv2.COLOR_RGB2GRAY )
            circle_contour,hierarchy = cv2.findContours(circle,cv2.RETR_TREE,cv2.CHAIN_APPROX_NONE)
            cv2.drawContours(ori_img,circle_contour[0],-1, (255,0,0),5)
            if debug:
              print_image(ori_img, (str(device) + '_roi.png'))
            return device, circle_contour, hierarchy
          else:
            radius = int(h1/2)
            cv2.circle(background,center,radius,(255,255,255),-1)
            circle = cv2.cvtColor( background, cv2.COLOR_RGB2GRAY )
            circle_contour,hierarchy = cv2.findContours(circle,cv2.RETR_TREE,cv2.CHAIN_APPROX_NONE)
            cv2.drawContours(ori_img,circle_contour[0],-1, (255,0,0),5)
            if debug:
              print_image(ori_img, (str(device) + '_roi.png'))
            return device, circle_contour, hierarchy
        elif shape== 'ellipse': 
          x,y,w,h = cv2.boundingRect(cnt)
          x1=x+x_adj
          y1=y+y_adj
          w1=w+w_adj
          h1=h+h_adj
          center = (int((w+x1)/2),int((h+y1)/2))
          if w>h:
            cv2.ellipse(background,center,(w1/2,h1/2),0,0,360, (0,255,0), 2)
            ellipse = cv2.cvtColor( background, cv2.COLOR_RGB2GRAY )
            ellipse_contour,hierarchy = cv2.findContours(ellipse,cv2.RETR_TREE,cv2.CHAIN_APPROX_NONE)
            cv2.drawContours(ori_img,ellipse_contour[0],-1, (255,0,0),5)
            if debug:
              print_image(ori_img, (str(device) + '_roi.png'))
            return device, ellipse_contour, hierarchy
          else:
            cv2.ellipse(background,center,(h1/2,w1/2),0,0,360, (0,255,0), 2)
            ellipse = cv2.cvtColor( background, cv2.COLOR_RGB2GRAY )
            ellipse_contour,hierarchy = cv2.findContours(ellipse,cv2.RETR_TREE,cv2.CHAIN_APPROX_NONE)
            cv2.drawContours(ori_img,ellipse_contour[0],-1, (255,0,0),5)
            if debug:
              print_image(ori_img, (str(device) + '_roi.png'))
            return device, ellipse_contour, hierarchy
        else:
            fatal_error('Shape' + str(shape) + ' is not "rectangle", "circle", or "ellipse"!')
        
### Find Objects Partially Inside Region of Interest or Cut Objects to Region of Interest
def roi_objects(img,roi_type,roi_contour, roi_hierarchy,object_contour, obj_hierarchy, device, debug=False):
 # img = img to display kept objects
 # roi_type = 'cutto' or 'partial' (for partially inside)
 # roi_contour = contour of roi, output from "View and Ajust ROI" function
 # roi_hierarchy = contour of roi, output from "View and Ajust ROI" function
 # object_contour = contours of objects, output from "Identifying Objects" fuction
 # obj_hierarchy = hierarchy of objects, output from "Identifying Objects" fuction
 # device = device number.  Used to count steps in the pipeline
  device +=1
  if len(np.shape(img))==3:
    ix,iy,iz=np.shape(img)
  else:
    ix,iy=np.shape(img)
    
  size = ix,iy,3
  background = np.zeros(size, dtype=np.uint8)
  ori_img=np.copy(img)
  w_back=background+255
  background1 = np.zeros(size, dtype=np.uint8)
  background2 = np.zeros(size, dtype=np.uint8)

  # Allows user to find all objects that are completely inside or overlapping with ROI
  if roi_type=='partial':
    for c,cnt in enumerate(object_contour):
      length=(len(cnt)-1)
      stack=np.vstack(cnt)
      test=[]
      keep=False
      for i in range(0,length):
        pptest=cv2.pointPolygonTest(roi_contour[0], (stack[i][0],stack[i][1]), False)
        if int(pptest)!=-1:
          keep=True
      if keep==True:
        if obj_hierarchy[0][c][3]>-1:
          cv2.drawContours(w_back,object_contour,c, (255,255,255),-1, lineType=8,hierarchy=obj_hierarchy)
        else:  
          cv2.drawContours(w_back,object_contour,c, (0,0,0),-1, lineType=8,hierarchy=obj_hierarchy)
      else:
        cv2.drawContours(w_back,object_contour,c, (255,255,255),-1, lineType=8,hierarchy=obj_hierarchy)
     
    kept=cv2.cvtColor(w_back, cv2.COLOR_RGB2GRAY )
    kept_obj= cv2.bitwise_not(kept)
    mask=np.copy(kept_obj)
    obj_area=cv2.countNonZero(kept_obj)
    kept_cnt,hierarchy=cv2.findContours(kept_obj,cv2.RETR_TREE,cv2.CHAIN_APPROX_NONE)
    cv2.drawContours(ori_img,kept_cnt,-1, (0,255,0),-1, lineType=8,hierarchy=hierarchy)
    cv2.drawContours(ori_img,roi_contour,-1, (255,0,0),5, lineType=8,hierarchy=roi_hierarchy)
  
  # Allows uer to cut objects to the ROI (all objects completely outside ROI will not be kept)
  elif roi_type=='cutto':
    cv2.drawContours(background1,object_contour,-1, (255,255,255),-1, lineType=8,hierarchy=obj_hierarchy)
    roi_points=np.vstack(roi_contour[0])
    cv2.fillPoly(background2,[roi_points], (255,255,255))
    obj_roi=cv2.multiply(background1,background2)
    kept_obj=cv2.cvtColor(obj_roi, cv2.COLOR_RGB2GRAY)
    mask=np.copy(kept_obj)
    obj_area=cv2.countNonZero(kept_obj)
    kept_cnt,hierarchy = cv2.findContours(kept_obj,cv2.RETR_TREE,cv2.CHAIN_APPROX_NONE)
    cv2.drawContours(w_back,kept_cnt,-1, (0,0,0),-1)
    cv2.drawContours(ori_img,kept_cnt,-1, (0,255,0),-1, lineType=8,hierarchy=hierarchy)
    cv2.drawContours(ori_img,roi_contour,-1, (255,0,0),5, lineType=8,hierarchy=roi_hierarchy)
         
  else:
    fatal_error('ROI Type' + str(roi_type) + ' is not "cutto" or "partial"!')
  
  if debug:
    print_image(w_back, (str(device) + '_roi_objects.png'))
    print_image(ori_img, (str(device) + '_obj_on_img.png'))
    print_image(mask, (str(device) + '_roi_mask.png'))
    #print ('Object Area=', obj_area)
  
  return device, kept_cnt, hierarchy, mask, obj_area

### Object composition
def object_composition(img, contours, hierarchy, device, debug=False):
  # Groups objects into a single object, usually done after object filtering
  # contours = object list
  # device = device number. Used to count steps in the pipeline
  # debug= True/False. If True, print image
  device += 1
  ori_img=np.copy(img)
  
  stack = np.zeros((len(contours), 1))
  r,g,b = cv2.split(ori_img)
  mask = np.zeros(g.shape,dtype=np.uint8)
  
  for c,cnt in enumerate(contours):
    #if hierarchy[0][c][3] == -1:
    if hierarchy[0][c][2] == -1 and hierarchy[0][c][3] > -1:
      stack[c] = 0
      #stack[c] = 1
      #cv2.drawContours(img, cnt, -1, color_palette(1)[0], 3)
      #np.append(group, np.vstack(cnt))
    else:
      stack[c] = 1
      #cv2.drawContours(img, contours, -1, color_palette(1)[0], -1, hierarchy=hierarchy)
      #stack[c] = 0
  ids = np.where(stack==1)[0]
  group = np.vstack(contours[i] for i in ids)
  cv2.drawContours(mask,contours, -1, (255), -1, hierarchy=hierarchy)
  
  if debug:
    for cnt in contours:
      cv2.drawContours(ori_img, cnt, -1, (255,0,0), 4)
      cv2.drawContours(ori_img, group, -1, (255,0,0), 4)
    print_image(ori_img, (str(device) + '_objcomp.png'))
    print_image(ori_img, (str(device) + '_objcomp_mask.png'))
  return device, group, mask


### Color palette returns an array of colors (rainbow)
def color_palette(num):
  # Returns array of colors length num
  # num = number of colors to return
  # If num = 1 a random color is returned
  # Otherwise evenly spaced colors are returned
  
  # Rainbow color scheme (red->red)
  rainbow = ((0,0,255),(0,6,255),(0,12,255),(0,18,255),(0,24,255),(0,30,255),(0,36,255),(0,42,255),(0,48,255),(0,54,255),(0,60,255),(0,66,255),(0,72,255),(0,78,255),(0,84,255),(0,90,255),(0,96,255),(0,102,255),(0,108,255),(0,114,255),(0,120,255),(0,126,255),(0,131,255),(0,137,255),(0,143,255),(0,149,255),(0,155,255),(0,161,255),(0,167,255),(0,173,255),(0,179,255),(0,185,255),(0,191,255),(0,197,255),(0,203,255),(0,209,255),(0,215,255),(0,221,255),(0,227,255),(0,233,255),(0,239,255),(0,245,255),(0,251,255),(0,255,253),(0,255,247),(0,255,241),(0,255,235),(0,255,229),(0,255,223),(0,255,217),(0,255,211),(0,255,205),(0,255,199),(0,255,193),(0,255,187),(0,255,181),(0,255,175),(0,255,169),(0,255,163),(0,255,157),(0,255,151),(0,255,145),(0,255,139),(0,255,133),(0,255,128),(0,255,122),(0,255,116),(0,255,110),(0,255,104),(0,255,98),(0,255,92),(0,255,86),(0,255,80),(0,255,74),(0,255,68),(0,255,62),(0,255,56),(0,255,50),(0,255,44),(0,255,38),(0,255,32),(0,255,26),(0,255,20),(0,255,14),(0,255,8),(0,255,2),(4,255,0),(10,255,0),(16,255,0),(22,255,0),(28,255,0),(34,255,0),(40,255,0),(46,255,0),(52,255,0),(58,255,0),(64,255,0),(70,255,0),(76,255,0),(82,255,0),(88,255,0),(94,255,0),(100,255,0),(106,255,0),(112,255,0),(118,255,0),(124,255,0),(129,255,0),(135,255,0),(141,255,0),(147,255,0),(153,255,0),(159,255,0),(165,255,0),(171,255,0),(177,255,0),(183,255,0),(189,255,0),(195,255,0),(201,255,0),(207,255,0),(213,255,0),(219,255,0),(225,255,0),(231,255,0),(237,255,0),(243,255,0),(249,255,0),(255,255,0),(255,249,0),(255,243,0),(255,237,0),(255,231,0),(255,225,0),(255,219,0),(255,213,0),(255,207,0),(255,201,0),(255,195,0),(255,189,0),(255,183,0),(255,177,0),(255,171,0),(255,165,0),(255,159,0),(255,153,0),(255,147,0),(255,141,0),(255,135,0),(255,129,0),(255,124,0),(255,118,0),(255,112,0),(255,106,0),(255,100,0),(255,94,0),(255,88,0),(255,82,0),(255,76,0),(255,70,0),(255,64,0),(255,58,0),(255,52,0),(255,46,0),(255,40,0),(255,34,0),(255,28,0),(255,22,0),(255,16,0),(255,10,0),(255,4,0),(255,0,2),(255,0,8),(255,0,14),(255,0,20),(255,0,26),(255,0,32),(255,0,38),(255,0,44),(255,0,50),(255,0,56),(255,0,62),(255,0,68),(255,0,74),(255,0,80),(255,0,86),(255,0,92),(255,0,98),(255,0,104),(255,0,110),(255,0,116),(255,0,122),(255,0,128),(255,0,133),(255,0,139),(255,0,145),(255,0,151),(255,0,157),(255,0,163),(255,0,169),(255,0,175),(255,0,181),(255,0,187),(255,0,193),(255,0,199),(255,0,205),(255,0,211),(255,0,217),(255,0,223),(255,0,229),(255,0,235),(255,0,241),(255,0,247),(255,0,253),(251,0,255),(245,0,255),(239,0,255),(233,0,255),(227,0,255),(221,0,255),(215,0,255),(209,0,255),(203,0,255),(197,0,255),(191,0,255),(185,0,255),(179,0,255),(173,0,255),(167,0,255),(161,0,255),(155,0,255),(149,0,255),(143,0,255),(137,0,255),(131,0,255),(126,0,255),(120,0,255),(114,0,255),(108,0,255),(102,0,255),(96,0,255),(90,0,255),(84,0,255),(78,0,255),(72,0,255),(66,0,255),(60,0,255),(54,0,255),(48,0,255),(42,0,255),(36,0,255),(30,0,255),(24,0,255),(18,0,255),(12,0,255),(6,0,255))
  
  if num == 1:
    color = rainbow[randrange(0,255)]
    return [color]
  else:
    dist = int(len(rainbow) / num)
    colors = []
    index = 0
    for i in range(1,num + 1):
      colors.append(rainbow[index])
      index += dist
    return colors
  
#################################################################################################################################################
   
"""ANAlYSIS FUNCTIONS BELOW"""

#################################################################################################################################################
      
### Analyzes an object and outputs numeric properties
def analyze_object(img,imgname,obj, mask, device, debug=False,filename=False):
  # Outputs numeric properties for an input object (contour or grouped contours)
  # Also color classification?
  # img = image object (most likely the original), color(RGB)
  # imgname= name of image
  # obj = single or grouped contour object
  # maks = Binary image mask
  # device = device number. Used to count steps in the pipeline
  # debug= True/False. If True, print image
  # filename= False or image name. If defined print image
  device += 1
  ori_img=np.copy(img)
  if len(np.shape(img))==3:
    ix,iy,iz=np.shape(img)
  else:
    ix,iy=np.shape(img)
  size = ix,iy,3
  size1 = ix,iy
  background = np.zeros(size, dtype=np.uint8)
  background1 = np.zeros(size1, dtype=np.uint8)
  background2 = np.zeros(size1, dtype=np.uint8)
  
  # Check is object is touching image boundaries (QC)
  frame_background = np.zeros(size1, dtype=np.uint8)
  frame=frame_background+1
  frame_contour,frame_heirarchy=cv2.findContours(frame,cv2.RETR_TREE,cv2.CHAIN_APPROX_NONE)
  ptest=[]
  vobj=np.vstack(obj)
  for i,c in enumerate(vobj):
      xy=tuple(c)
      pptest=cv2.pointPolygonTest(frame_contour[0],xy, measureDist=False)
      ptest.append(pptest)
  in_bounds=all(c==1 for c in ptest)
    
  # Convex Hull
  hull = cv2.convexHull(obj)
  # Vertices on the convex hull (size = 2x number of x,y pairs)
  vertices = hull.size / 2
  # Moments
  #  m = cv2.moments(obj)
  m = cv2.moments(mask, binaryImage=True)
  ## Properties
  # Area
  area = m['m00']
  
  if area:
    # Convex Hull area
    hull_area = cv2.contourArea(hull)
    # Solidity
    solidity = area / hull_area
    # Perimeter
    perimeter = cv2.arcLength(obj, closed=True)
    # x and y position (bottom left?) and extent x (width) and extent y (height)
    x,y,width,height = cv2.boundingRect(obj)
    # Centroid (center of mass x, center of mass y)
    cmx,cmy = (m['m10']/m['m00'], m['m01']/m['m00'])
    # Ellipse
    center, axes, angle = cv2.fitEllipse(obj)
    major_axis = np.argmax(axes)
    minor_axis = 1 - major_axis
    major_axis_length = axes[major_axis]
    minor_axis_length = axes[minor_axis]
    eccentricity = np.sqrt(1 - (axes[minor_axis]/axes[major_axis]) ** 2)
    
    #Longest Axis: line through center of mass and point on the convex hull that is furthest away
    cv2.circle(background, (int(cmx),int(cmy)), 4, (255,255,255),-1)
    center_p = cv2.cvtColor(background, cv2.COLOR_BGR2GRAY)
    ret,centerp_binary = cv2.threshold(center_p, 0, 255, cv2.THRESH_BINARY)
    centerpoint,cpoint_h = cv2.findContours(centerp_binary,cv2.RETR_TREE,cv2.CHAIN_APPROX_NONE)

    
    dist=[]
    vhull=np.vstack(hull)
    
    for i,c in enumerate(vhull):
      xy=tuple(c)
      pptest=cv2.pointPolygonTest(centerpoint[0],xy, measureDist=True)
      dist.append(pptest)
    
    abs_dist=np.absolute(dist)
    max_i=np.argmax(abs_dist)
    
    caliper_max_x, caliper_max_y=list(tuple(vhull[max_i]))
    caliper_mid_x, caliper_mid_y=[int(cmx),int(cmy)]
    
    #caliper_points=np.array([caliper_max, caliper_mid])
    
    if caliper_max_y<caliper_mid_y:
      xdiff = caliper_max_x-caliper_mid_x
      ydiff= caliper_max_y-caliper_mid_y
      slope=ydiff/xdiff
      b_line=caliper_mid_y-(slope*caliper_mid_x)

    else:
      xdiff= caliper_mid_x-caliper_max_x
      ydiff= caliper_mid_y-caliper_max_y
      slope=ydiff/xdiff
      b_line=caliper_max_y-(slope*caliper_max_x)
    
    xintercept=(-b_line/slope)
    xintercept1=(iy-b_line)/slope
    cv2.line(background1,(xintercept1,iy),(xintercept,0),(255),1)
    ret1,line_binary = cv2.threshold(background1, 0, 255, cv2.THRESH_BINARY)
    print_image(line_binary,(str(device)+'_caliperfit.png'))

    cv2.drawContours(background2, [hull], -1, (255), -1)
    ret2,hullp_binary = cv2.threshold(background2, 0, 255, cv2.THRESH_BINARY)
    print_image(hullp_binary,(str(device)+'_hull.png'))
    
    caliper=cv2.multiply(line_binary,hullp_binary)    
    print_image(caliper,(str(device)+'_caliperlength.png'))
    
    caliper_y,caliper_x=np.array(caliper.nonzero())
    caliper_matrix=np.vstack((caliper_x,caliper_y))
    caliper_transpose=np.transpose(caliper_matrix)
    caliper_length=len(caliper_transpose)
    
    
    #[vx,vy,x1,y1] = cv2.fitLine(caliper_points,cv2.cv.CV_DIST_L2,0,0.01,0.01)
    #lefty = int(((-x1*vy)/vx) + y1)
    #righty = int(((mask.shape[1]-x1)*vy/vx)+y1)
    #cv2.line(background1,(mask.shape[1]-1,righty),(0,lefty),(255),1)
    #ret1,line_binary = cv2.threshold(background1, 0, 255, cv2.THRESH_BINARY)
    #print_image(line_binary,(str(device)+'_caliperfit.png'))
    #


  else:
    hull_area, solidity, perimeter, width, height, cmx, cmy = 'ND', 'ND', 'ND', 'ND', 'ND', 'ND', 'ND'
      
  #Store Shape Data
  shape_header=('HEADER_SHAPES', 'area','hull-area','solidity','perimeter','width','height','longest_axis','center-of-mass-x', 'center-of-mass-y', 'hull_vertices', 'in_bounds')
  shape_data = (
    'SHAPES_DATA',
    area,
    hull_area,
    solidity,
    perimeter,
    width,
    height,
    caliper_length,
    cmx,
    cmy,
    vertices,
    in_bounds
    )
      
   #Draw properties
  if area and filename:
    cv2.drawContours(ori_img, obj, -1, (255,0,0), 2)
    cv2.drawContours(ori_img, [hull], -1, (0,0,255), 3)
    cv2.line(ori_img, (x,y), (x+width,y), (0,0,255), 3)
    cv2.line(ori_img, (int(cmx),y), (int(cmx),y+height), (0,0,255), 3)
    cv2.line(ori_img,(tuple(caliper_transpose[caliper_length-1])),(tuple(caliper_transpose[0])),(0,0,255),3)
    cv2.circle(ori_img, (int(cmx),int(cmy)), 10, (0,0,255), 3)
    fig_name = str(filename[0:-4]) + '_shapes.png'
    print_image(ori_img, fig_name)
    print('\t'.join(map(str, ('IMAGE', 'shapes', fig_name))))
  else:
    pass
  
  if debug:
    cv2.drawContours(ori_img, obj, -1, (255,0,0), 2)
    cv2.drawContours(ori_img, [hull], -1, (0,0,255), 3)
    cv2.line(ori_img, (x,y), (x+width,y), (0,0,255), 3)
    cv2.line(ori_img, (int(cmx),y), (int(cmx),y+height), (0,0,255), 3)
    cv2.circle(ori_img, (int(cmx),int(cmy)), 10, (0,0,255), 3)
    cv2.line(ori_img,(tuple(caliper_transpose[caliper_length-1])),(tuple(caliper_transpose[0])),(0,0,255),3)
    print_image(ori_img,(str(device)+'_shapes.png'))
 
  return device, shape_header, shape_data, ori_img
    
### User-Input Boundary Line
#def analyze_bound(img,imgname, obj, mask,shape_header, shape_data, line_position, device , debug=False, filename=False):
def analyze_bound(img,imgname, obj, mask, line_position, device , debug=False, filename=False):
  # img = image
  # imgname = name of input image
  # obj = single or grouped contour object
  # mask = mask made from selected contours
  # shape_header = pass shape header data to function
  # shape_data = pass shape data so that analyze_bound data can be appended to it
  # line_position = position of boundry line (a value of 0 would draw the line through the bottom of the image)
  # device = device number. Used to count steps in the pipeline
  # debug = True/False. If True, print data.
  # filename = False or image name. If defined print image.
  device+=1
  ori_img=np.copy(img)
  
  # Draw line horizontal line through bottom of image, that is adjusted to user input height
  if len(np.shape(ori_img))==3:
    iy,ix,iz=np.shape(ori_img)
  else:
    iy,ix=np.shape(ori_img)
  size=(iy,ix)
  size1=(iy,ix,3)
  background=np.zeros(size,dtype=np.uint8)
  wback=(np.zeros(size1,dtype=np.uint8))+255
  x_coor=int(ix)
  y_coor=int(iy)-int(line_position)
  rec_point1=(1,2054)
  rec_point2=(x_coor-2,y_coor-2)
  cv2.rectangle(background,rec_point1,rec_point2,(255),1)
  below_contour,below_hierarchy = cv2.findContours(background,cv2.RETR_TREE,cv2.CHAIN_APPROX_NONE)
  
  x,y,width,height = cv2.boundingRect(obj)
  
  if y_coor-y<=0:
    height_above_bound=0
    height_below_bound=height
  elif y_coor-y>0:
    height_1=y_coor-y
    if height-height_1<=0:
      height_above_bound=height
      height_below_bound=0
    else:
      height_above_bound=y_coor-y
      height_below_bound=height-height_above_bound
      
  below=[]
  above=[]
  mask_nonzerox, mask_nonzeroy=np.nonzero(mask)
  obj_points=np.vstack((mask_nonzeroy,mask_nonzerox))
  obj_points1=np.transpose(obj_points)

  for i,c in enumerate(obj_points1):
    xy=tuple(c)
    pptest=cv2.pointPolygonTest(below_contour[0],xy, measureDist=False)
    if pptest==1:
      below.append(xy)
      cv2.circle(ori_img,xy,1, (0,0,255))
      cv2.circle(wback,xy,1, (0,0,255))
    else:
      above.append(xy)
      cv2.circle(ori_img,xy,1, (0,255,0))
      cv2.circle(wback,xy,1, (0,255,0))
  above_bound_area=len(above)
  below_bound_area=len(below)
  percent_bound_area_above=((float(above_bound_area))/(float(above_bound_area+below_bound_area)))*100
  percent_bound_area_below=((float(below_bound_area))/(float(above_bound_area+below_bound_area)))*100
 
  bound_header=('HEADER_BOUNDARY' + str(line_position), 'height_above_bound', 'height_below_bound', 'above_bound_area', 'percent_above_bound_area', 'below_bound_area', 'percent_below_bound_area' )
  bound_data = (
    'BOUNDARY_DATA',
    height_above_bound,
    height_below_bound,
    above_bound_area,
    percent_bound_area_above,
    below_bound_area,
    percent_bound_area_below
  )
  
  if above_bound_area or below_bound_area:  
    point3=(0,y_coor-4)
    point4=(x_coor,y_coor-4)
    cv2.line(ori_img, point3, point4, (255,0,255),5)
    cv2.line(wback, point3, point4, (255,0,255),5)
    m = cv2.moments(mask, binaryImage=True)
    cmx,cmy = (m['m10']/m['m00'], m['m01']/m['m00'])
    if y_coor-y<=0:
        cv2.line(ori_img, (int(cmx),y), (int(cmx),y+height), (0,255,0), 3)
        cv2.line(wback, (int(cmx),y), (int(cmx),y+height), (0,255,0), 3)
    elif y_coor-y>0:
      height_1=y_coor-y
      if height-height_1<=0:
        cv2.line(ori_img, (int(cmx),y), (int(cmx),y+height), (255,0,0), 3)
        cv2.line(wback, (int(cmx),y), (int(cmx),y+height), (255,0,0), 3)
      else:
        cv2.line(ori_img, (int(cmx),y_coor-2), (int(cmx),y_coor-height_above_bound), (255,0,0), 3)
        cv2.line(ori_img, (int(cmx),y_coor-2), (int(cmx),y_coor+height_below_bound), (0,255,0), 3)
        cv2.line(wback, (int(cmx),y_coor-2), (int(cmx),y_coor-height_above_bound), (255,0,0), 3)
        cv2.line(wback, (int(cmx),y_coor-2), (int(cmx),y_coor+height_below_bound), (0,255,0), 3)
    if filename:
      fig_name = str(filename[0:-4]) + '_boundary' + str(line_position) + '.png'
      print_image(ori_img, fig_name)
      print('\t'.join(map(str, ('IMAGE', 'boundary', fig_name))))
  
  if debug:
    point3=(0,y_coor-4)
    point4=(x_coor,y_coor-4)
    cv2.line(ori_img, point3, point4, (255,0,255),5)
    cv2.line(wback, point3, point4, (255,0,255),5)
    m = cv2.moments(mask, binaryImage=True)
    cmx,cmy = (m['m10']/m['m00'], m['m01']/m['m00'])
    if y_coor-y<=0:
        cv2.line(ori_img, (int(cmx),y), (int(cmx),y+height), (0,255,0), 3)
        cv2.line(wback, (int(cmx),y), (int(cmx),y+height), (0,255,0), 3)
    elif y_coor-y>0:
      height_1=y_coor-y
      if height-height_1<=0:
        cv2.line(ori_img, (int(cmx),y), (int(cmx),y+height), (255,0,0), 3)
        cv2.line(wback, (int(cmx),y), (int(cmx),y+height), (255,0,0), 3)
      else:
        cv2.line(ori_img, (int(cmx),y_coor-2), (int(cmx),y_coor-height_above_bound), (255,0,0), 3)
        cv2.line(ori_img, (int(cmx),y_coor-2), (int(cmx),y_coor+height_below_bound), (0,255,0), 3)
        cv2.line(wback, (int(cmx),y_coor-2), (int(cmx),y_coor-height_above_bound), (255,0,0), 3)
        cv2.line(wback, (int(cmx),y_coor-2), (int(cmx),y_coor+height_below_bound), (0,255,0), 3)
    print_image(wback,(str(device) + '_boundary_on_white.png'))
    print_image(ori_img,(str(device) + '_boundary_on_img.png'))
  
  #return device, shape_header, shape_data, ori_img
  return device, bound_header, bound_data, ori_img


### Analyze Color of Object
def analyze_color(img, imgname, mask,bins,device,debug=False,hist_plot_type='all',cslice_type='rgb',pseudo_channel='v',filename=False):
  # img = image
  # imgname = name of input image
  # mask = mask made from selected contours
  # device = device number. Used to count steps in the pipeline
  # debug = True/False. If True, print data and histograms
  # hist_plot_type= 'None', 'all', 'rgb','lab' or 'hsv'
  # color_slice_type = 'None', 'rgb', 'hsv' or 'lab'
  # pseudo_channel= 'None', 'l', 'm' (green-magenta), 'y' (blue-yellow), h','s', or 'v', creates pseduocolored image based on the specified channel
  # filename= False or image name. If defined print image
  
  device += 1
  if np.shape(img)[2]==3:
    ix,iy,iz=np.shape(img)
  else:
    ix,iy=np.shape(img)
  size = ix,iy
  background = np.zeros(size, dtype=np.uint8)
  w_back=background+255
  ori_img=np.copy(img)
  
  masked=cv2.bitwise_and(img,img, mask=mask)
  b,g,r=cv2.split(masked)
  lab = cv2.cvtColor(masked, cv2.COLOR_BGR2LAB)
  l,m,y=cv2.split(lab)
  hsv = cv2.cvtColor(masked, cv2.COLOR_BGR2HSV)
  h,s,v=cv2.split(hsv)
  
  channel=(b,g,r,l,m,y,h,s,v)
  graph_color=('blue','forestgreen','red','dimgray','magenta','yellow','blueviolet','cyan','orange' )
  label=('blue','green','red', 'lightness','green-magenta','blue-yellow','hue','saturation', 'value')

  # Create Color Histogram Data
  b_bin=b/(256/bins)
  g_bin=g/(256/bins)
  r_bin=r/(256/bins)
  l_bin=l/(256/bins)
  m_bin=m/(256/bins)
  y_bin=y/(256/bins)
  h_bin=h/(256/bins)
  s_bin=s/(256/bins)
  v_bin=v/(256/bins)
  
  hist_b= cv2.calcHist([b_bin],[0],mask,[bins], [0,(bins-1)])
  hist_g= cv2.calcHist([g_bin],[0],mask,[bins], [0,(bins-1)])
  hist_r= cv2.calcHist([r_bin],[0],mask,[bins], [0,(bins-1)])
  hist_l= cv2.calcHist([l_bin],[0],mask,[bins], [0,(bins-1)])
  hist_m= cv2.calcHist([m_bin],[0],mask,[bins], [0,(bins-1)])
  hist_y= cv2.calcHist([y_bin],[0],mask,[bins], [0,(bins-1)])
  hist_h= cv2.calcHist([h_bin],[0],mask,[bins], [0,(bins-1)])
  hist_s= cv2.calcHist([s_bin],[0],mask,[bins], [0,(bins-1)])
  hist_v= cv2.calcHist([v_bin],[0],mask,[bins], [0,(bins-1)])

  hist_data_b=[l[0] for l in hist_b]
  hist_data_g=[l[0] for l in hist_g]
  hist_data_r=[l[0] for l in hist_r]
  hist_data_l=[l[0] for l in hist_l]
  hist_data_m=[l[0] for l in hist_m]
  hist_data_y=[l[0] for l in hist_y]
  hist_data_h=[l[0] for l in hist_h]
  hist_data_s=[l[0] for l in hist_s]
  hist_data_v=[l[0] for l in hist_v]
    
  
  #Store Color Histogram Data
  hist_header=('HEADER_HISTOGRAM','bin-number','blue','green','red', 'lightness','green-magenta','blue-yellow','hue','saturation', 'value')
  hist_data= (
    'HISTOGRAM_DATA',
    bins,
    hist_data_b,
    hist_data_g,
    hist_data_r,
    hist_data_l,
    hist_data_m,
    hist_data_y,
    hist_data_h,
    hist_data_s,
    hist_data_v
    )
  
  # Create Histogram Plot
  if filename:
    if hist_plot_type=='all':
      #matplotlib.use('SVG')
      hist_plotb=plt.plot(hist_b,color=graph_color[0],label=label[0])
      hist_plotg=plt.plot(hist_g,color=graph_color[1],label=label[1])
      hist_plotr= plt.plot(hist_r,color=graph_color[2],label=label[2])
      hist_plotl=plt.plot(hist_l,color=graph_color[3],label=label[3])
      hist_plotm= plt.plot(hist_m,color=graph_color[4],label=label[4])
      hist_ploty=plt.plot(hist_y,color=graph_color[5],label=label[5])
      hist_ploth=plt.plot(hist_h,color=graph_color[6],label=label[6])
      hist_plots= plt.plot(hist_s,color=graph_color[7],label=label[7])
      hist_plotv=plt.plot(hist_v,color=graph_color[8],label=label[8])
      xaxis=plt.xlim([0,(bins-1)])
      legend=plt.legend()
      fig_name=(str(filename[0:-4])+'_' + str(hist_plot_type) + '_hist.svg')
      plt.savefig(fig_name)
      print('\t'.join(map(str, ('IMAGE', 'hist', fig_name))))
      if debug:
        fig_name=(str(device) +'_' + str(hist_plot_type) + '_hist.svg')
        plt.savefig(fig_name)
      plt.clf()
    elif hist_plot_type=='rgb':
      #matplotlib.use('SVG')
      hist_plotb=plt.plot(hist_b,color=graph_color[0],label=label[0])
      hist_plotg=plt.plot(hist_g,color=graph_color[1],label=label[1])
      hist_plotr= plt.plot(hist_r,color=graph_color[2],label=label[2])
      xaxis=plt.xlim([0,(bins-1)])
      legend=plt.legend()
      fig_name=(str(filename[0:-4]) +'_' + str(hist_plot_type) + '_hist.svg')
      plt.savefig(fig_name)
      plt.clf()
      print('\t'.join(map(str, ('IMAGE', 'hist', fig_name))))
    elif hist_plot_type=='lab':
      #matplotlib.use('SVG')
      hist_plotl=plt.plot(hist_l,color=graph_color[3],label=label[3])
      hist_plotm= plt.plot(hist_m,color=graph_color[4],label=label[4])
      hist_ploty=plt.plot(hist_y,color=graph_color[5],label=label[5])
      xaxis=plt.xlim([0,(bins-1)])
      legend=plt.legend()
      fig_name=(str(filename[0:-4]) +'_' + str(hist_plot_type) + '_hist.svg')
      plt.savefig(fig_name)
      if debug:
        fig_name=(str(device) +'_' + str(hist_plot_type) + '_hist.svg')
        plt.savefig(fig_name)
      plt.clf()
      print('\t'.join(map(str, ('IMAGE', 'hist', fig_name))))
    elif hist_plot_type=='hsv':
      #matplotlib.use('SVG')
      hist_ploth=plt.plot(hist_h,color=graph_color[6],label=label[6])
      hist_plots= plt.plot(hist_s,color=graph_color[7],label=label[7])
      hist_plotv=plt.plot(hist_v,color=graph_color[8],label=label[8])
      xaxis=plt.xlim([0,(bins-1)])
      legend=plt.legend()
      fig_name=(str(filename[0:-4]) +'_' + str(hist_plot_type) + '_hist.svg')
      plt.savefig(fig_name)
      print('\t'.join(map(str, ('IMAGE', 'hist', fig_name))))
      if debug:
        #matplotlib.use('SVG')
        fig_name=(str(device) +'_' + str(hist_plot_type) + '_hist.svg')
        plt.savefig(fig_name)
      plt.clf()
    elif hist_plot_type==None:
      pass
    else:
      fatal_error('Histogram Plot Type' + str(hist_plot_type) + ' is not "none", "all","rgb", "lab" or "hsv"!')
    
  # Generate Color Slice: Get Flattened RGB, LAB or HSV Histogram for Visualization     
  if cslice_type==None:
    pass
  elif cslice_type=='rgb':
    b_stack = np.vstack(hist_b)
    g_stack= np.vstack(hist_g)
    r_stack = np.vstack(hist_r)
  
    b_max=np.amax(b_stack)
    g_max=np.amax(g_stack)
    r_max=np.amax(r_stack)
    
    b_min=np.amin(b_stack)
    g_min=np.amin(g_stack)
    r_min=np.amin(r_stack)
    
    maximums=(b_max,g_max,r_max)
    minimums=(b_min,g_min,r_min)
    max_max=np.amax(maximums)
    min_min=np.amin(minimums)
    
    b_norm=((b_stack-min_min)/(max_max-min_min))*255
    g_norm=((g_stack-min_min)/(max_max-min_min))*255
    r_norm=((r_stack-min_min)/(max_max-min_min))*255
    
    norm_slice=np.dstack((b_norm,g_norm,r_norm))

  elif cslice_type=='hsv':
    h_stack = np.vstack(hist_h)
    s_stack= np.vstack(hist_s)
    v_stack = np.vstack(hist_v)
  
    h_max=np.amax(h_stack)
    s_max=np.amax(s_stack)
    v_max=np.amax(v_stack)
    
    h_min=np.amin(h_stack)
    s_min=np.amin(s_stack)
    v_min=np.amin(v_stack)
    
    maximums=(h_max,s_max,v_max)
    minimums=(h_min,s_min,v_min)
    max_max=np.amax(maximums)
    min_min=np.amin(minimums)
    
    h_norm=((h_stack-min_min)/(max_max-min_min))*255
    s_norm=((s_stack-min_min)/(max_max-min_min))*255
    v_norm=((v_stack-min_min)/(max_max-min_min))*255
    
    norm_slice=np.dstack((h_norm,s_norm,v_norm))

  elif cslice_type=='lab':
    l_stack = np.vstack(hist_l)
    m_stack= np.vstack(hist_m)
    y_stack = np.vstack(hist_y)
  
    l_max=np.amax(l_stack)
    m_max=np.amax(m_stack)
    y_max=np.amax(y_stack)
    
    l_min=np.amin(l_stack)
    m_min=np.amin(m_stack)
    y_min=np.amin(y_stack)
    
    maximums=(l_max,m_max,y_max)
    minimums=(l_min,m_min,y_min)
    max_max=np.amax(maximums)
    min_min=np.amin(minimums)
    
    l_norm=((l_stack-min_min)/(max_max-min_min))*255
    m_norm=((m_stack-min_min)/(max_max-min_min))*255
    y_norm=((y_stack-min_min)/(max_max-min_min))*255
    
    norm_slice=np.dstack((l_norm,m_norm,y_norm))
    
  else:
    fatal_error('Visualize Type' + str(visualize_type) + ' is not "None", "rgb","hsv" or "lab"!')
  
  if filename:
    fig_name = str(filename[0:-4]) + '_' + str(cslice_type) + '_norm_slice.png'
    print_image(norm_slice, fig_name)
    print('\t'.join(map(str, ('IMAGE', 'slice', fig_name))))
  else:
    pass
  
  if debug:
    print_image(norm_slice, (str(device)+ '_'+ str(cslice_type)+ '_norm_slice.png'))

  # PseudoColor Image Based On l,A,B, H, S, or V Channel
  
  p_channel=pseudo_channel
  pseudocolor_img=1
  
  if p_channel==None:
    pass
        
  elif p_channel=='h':
        
    h_img =plt.imshow(h_bin, vmin=0,vmax=(bins-1), cmap=cm.jet)
    #bar=plt.colorbar(orientation='horizontal')
    mask_inv=cv2.bitwise_not(mask)
    img_gray=cv2.cvtColor(img, cv2.COLOR_BGR2GRAY)
    pot=cv2.bitwise_and(img_gray,img_gray,mask=mask_inv)
    pot_img=cv2.add(pot,mask)
    pot_rgba=np.dstack((pot_img,pot_img,pot_img,mask_inv))
    my_cmap = plt.get_cmap('binary_r')
    pot_img1 =plt.imshow(pot_rgba, cmap=my_cmap)
    plt.axis('off')
    fig_name=(str(filename[0:-4]) +'_' + str(pseudo_channel) + '_pseudo_on_img.png')
    plt.savefig(fig_name, dpi=600,bbox_inches='tight')
    print('\t'.join(map(str, ('IMAGE', 'pseudo', fig_name))))
    if debug:
      fig_name=(str(device) +'_' + str(pseudo_channel) + '_pseudo_on_img.png')
      plt.savefig(fig_name, dpi=600,bbox_inches='tight')
    plt.clf()
    
    h_img =plt.imshow(h_bin, vmin=0,vmax=(bins-1), cmap=cm.jet)
    #bar=plt.colorbar(orientation='horizontal')
    white_rgba=np.dstack((w_back,w_back,w_back,mask_inv))
    pot_img1 =plt.imshow(white_rgba, cmap=my_cmap)
    plt.axis('off')
    fig_name=(str(filename[0:-4]) +'_' + str(pseudo_channel) + '_pseudo_on_white.png')
    plt.savefig(fig_name, dpi=600,bbox_inches='tight')
    print('\t'.join(map(str, ('IMAGE', 'pseudo', fig_name))))
    if debug:
      fig_name=(str(device) +'_' + str(pseudo_channel) + '_pseudo_on_white.png')
      plt.savefig(fig_name, dpi=600,bbox_inches='tight')
    plt.clf()
    
  elif p_channel=='s':
    
    s_img =plt.imshow(s_bin, vmin=0,vmax=(bins-1), cmap=cm.jet)
    #bar=plt.colorbar(orientation='horizontal')
    mask_inv=cv2.bitwise_not(mask)
    img_gray=cv2.cvtColor(img, cv2.COLOR_BGR2GRAY)
    pot=cv2.bitwise_and(img_gray,img_gray,mask=mask_inv)
    pot_img=cv2.add(pot,mask)
    pot_rgba=np.dstack((pot_img,pot_img,pot_img,mask_inv))
    my_cmap = plt.get_cmap('binary_r')
    pot_img1 =plt.imshow(pot_rgba, cmap=my_cmap)
    plt.axis('off')
    fig_name=(str(filename[0:-4]) +'_' + str(pseudo_channel) + '_pseduo_on_img.png')
    plt.savefig(fig_name, dpi=600,bbox_inches='tight')
    print('\t'.join(map(str, ('IMAGE', 'pseudo', fig_name))))
    if debug:
      fig_name=(str(device) +'_' + str(pseudo_channel) + '_pseduo_on_img.png')
      plt.savefig(fig_name, dpi=600,bbox_inches='tight')
    plt.clf()
    
    s_img =plt.imshow(s_bin, vmin=0,vmax=(bins-1), cmap=cm.jet)
    #bar=plt.colorbar(orientation='horizontal')
    white_rgba=np.dstack((w_back,w_back,w_back,mask_inv))
    pot_img1 =plt.imshow(white_rgba, cmap=my_cmap)
    plt.axis('off')
    fig_name=(str(filename[0:-4]) +'_' + str(pseudo_channel) + '_pseduo_on_white.png')
    plt.savefig(fig_name, dpi=600,bbox_inches='tight')
    print('\t'.join(map(str, ('IMAGE', 'pseudo', fig_name))))
    if debug:
      fig_name=(str(device) +'_' + str(pseudo_channel) + '_pseduo_on_white.png')
      plt.savefig(fig_name, dpi=600,bbox_inches='tight')
    plt.clf()
    
  elif p_channel=='v':
    
    v_img =plt.imshow(v_bin, vmin=0,vmax=(bins-1), cmap=cm.jet)
    #bar=plt.colorbar(orientation='horizontal')
    mask_inv=cv2.bitwise_not(mask)
    img_gray=cv2.cvtColor(img, cv2.COLOR_BGR2GRAY)
    pot=cv2.bitwise_and(img_gray,img_gray,mask=mask_inv)
    pot_img=cv2.add(pot,mask)
    pot_rgba=np.dstack((pot_img,pot_img,pot_img,mask_inv))
    my_cmap = plt.get_cmap('binary_r')
    pot_img1 =plt.imshow(pot_rgba, cmap=my_cmap)
    plt.axis('off')
    fig_name=(str(filename[0:-4]) +'_' + str(pseudo_channel) + '_pseduo_on_img.png')
    plt.savefig(fig_name, dpi=600,bbox_inches='tight')
    print('\t'.join(map(str, ('IMAGE', 'pseudo', fig_name))))
    if debug:
      fig_name=(str(device) +'_' + str(pseudo_channel) + '_pseduo_on_img.png')
      plt.savefig(fig_name, dpi=600,bbox_inches='tight')
    plt.clf()
    
    v_img =plt.imshow(v_bin, vmin=0,vmax=(bins-1), cmap=cm.jet)
    #bar=plt.colorbar(orientation='horizontal')
    white_rgba=np.dstack((w_back,w_back,w_back,mask_inv))
    pot_img1 =plt.imshow(white_rgba, cmap=my_cmap)
    plt.axis('off')
    fig_name=(str(filename[0:-4]) +'_' + str(pseudo_channel) + '_pseduo_on_white.png')
    plt.savefig(fig_name, dpi=600,bbox_inches='tight')
    print('\t'.join(map(str, ('IMAGE', 'pseudo', fig_name))))
    if debug:
      fig_name=(str(device) +'_' + str(pseudo_channel) + '_pseduo_on_white.png')
      plt.savefig(fig_name, dpi=600,bbox_inches='tight')
    plt.clf()
    
  elif p_channel=='l':
    
    l_img =plt.imshow(l_bin, vmin=0,vmax=(bins-1), cmap=cm.jet)
    #bar=plt.colorbar(orientation='horizontal')
    mask_inv=cv2.bitwise_not(mask)
    img_gray=cv2.cvtColor(img, cv2.COLOR_BGR2GRAY)
    pot=cv2.bitwise_and(img_gray,img_gray,mask=mask_inv)
    pot_img=cv2.add(pot,mask)
    pot_rgba=np.dstack((pot_img,pot_img,pot_img,mask_inv))
    my_cmap = plt.get_cmap('binary_r')
    pot_img1 =plt.imshow(pot_rgba, cmap=my_cmap)
    plt.axis('off')
    fig_name=(str(filename[0:-4]) +'_' + str(pseudo_channel) + '_pseduo_on_img.png')
    plt.savefig(fig_name, dpi=600,bbox_inches='tight')
    print('\t'.join(map(str, ('IMAGE', 'pseudo', fig_name))))
    if debug:
      fig_name=(str(device) +'_' + str(pseudo_channel) + '_pseduo_on_img.png')
      plt.savefig(fig_name, dpi=600,bbox_inches='tight')
    plt.clf()
    
    l_img =plt.imshow(l_bin, vmin=0,vmax=(bins-1), cmap=cm.jet)
    #bar=plt.colorbar(orientation='horizontal')
    white_rgba=np.dstack((w_back,w_back,w_back,mask_inv))
    pot_img1 =plt.imshow(white_rgba, cmap=my_cmap)
    plt.axis('off')
    fig_name=(str(filename[0:-4]) +'_' + str(pseudo_channel) + '_pseduo_on_white.png')
    plt.savefig(fig_name, dpi=600,bbox_inches='tight')
    print('\t'.join(map(str, ('IMAGE', 'pseudo', fig_name))))
    if debug:
      fig_name=(str(device) +'_' + str(pseudo_channel) + '_pseduo_on_white.png')
      plt.savefig(fig_name, dpi=600,bbox_inches='tight')
    plt.clf()
    
  elif p_channel=='m':
    
    m_img =plt.imshow(m_bin, vmin=0,vmax=(bins-1), cmap=cm.jet)
    #bar=plt.colorbar(orientation='horizontal')
    mask_inv=cv2.bitwise_not(mask)
    img_gray=cv2.cvtColor(img, cv2.COLOR_BGR2GRAY)
    pot=cv2.bitwise_and(img_gray,img_gray,mask=mask_inv)
    pot_img=cv2.add(pot,mask)
    pot_rgba=np.dstack((pot_img,pot_img,pot_img,mask_inv))
    my_cmap = plt.get_cmap('binary_r')
    pot_img1 =plt.imshow(pot_rgba, cmap=my_cmap)
    plt.axis('off')
    fig_name=(str(filename[0:-4]) +'_' + str(pseudo_channel) + '_pseduo_on_img.png')
    plt.savefig(fig_name, dpi=600,bbox_inches='tight')
    print('\t'.join(map(str, ('IMAGE', 'pseudo', fig_name))))
    if debug:
      fig_name=(str(device) +'_' + str(pseudo_channel) + '_pseduo_on_img.png')
      plt.savefig(fig_name, dpi=600,bbox_inches='tight')
    plt.clf()
    
    m_img =plt.imshow(m_bin, vmin=0,vmax=(bins-1), cmap=cm.jet)
    #bar=plt.colorbar(orientation='horizontal')
    white_rgba=np.dstack((w_back,w_back,w_back,mask_inv))
    pot_img1 =plt.imshow(white_rgba, cmap=my_cmap)
    plt.axis('off')
    fig_name=(str(filename[0:-4]) +'_' + str(pseudo_channel) + '_pseduo_on_white.png')
    plt.savefig(fig_name, dpi=600,bbox_inches='tight')
    print('\t'.join(map(str, ('IMAGE', 'pseudo', fig_name))))
    if debug:
      fig_name=(str(device) +'_' + str(pseudo_channel) + '_pseduo_on_white.png')
      plt.savefig(fig_name, dpi=600,bbox_inches='tight')
    plt.clf()
    
  elif p_channel=='y':
    
    y_img =plt.imshow(y_bin, vmin=0,vmax=(bins-1), cmap=cm.jet)
    #bar=plt.colorbar(orientation='horizontal')
    mask_inv=cv2.bitwise_not(mask)
    img_gray=cv2.cvtColor(img, cv2.COLOR_BGR2GRAY)
    pot=cv2.bitwise_and(img_gray,img_gray,mask=mask_inv)
    pot_img=cv2.add(pot,mask)
    pot_rgba=np.dstack((pot_img,pot_img,pot_img,mask_inv))
    my_cmap = plt.get_cmap('binary_r')
    pot_img1 =plt.imshow(pot_rgba, cmap=my_cmap)
    plt.axis('off')
    fig_name=(str(filename[0:-4]) +'_' + str(pseudo_channel) + '_pseduo_on_img.png')
    plt.savefig(fig_name, dpi=600,bbox_inches='tight')
    print('\t'.join(map(str, ('IMAGE', 'pseudo', fig_name))))
    if debug:
      fig_name=(str(device) +'_' + str(pseudo_channel) + '_pseduo_on_img.png')
      plt.savefig(fig_name, dpi=600,bbox_inches='tight')
    plt.clf()
    
    y_img =plt.imshow(y_bin, vmin=0,vmax=(bins-1), cmap=cm.jet)
    #bar=plt.colorbar(orientation='horizontal')
    white_rgba=np.dstack((w_back,w_back,w_back,mask_inv))
    pot_img1 =plt.imshow(white_rgba, cmap=my_cmap)
    plt.axis('off')
    fig_name=(str(filename[0:-4]) +'_' + str(pseudo_channel) + '_pseduo_on_white.png')
    plt.savefig(fig_name, dpi=600,bbox_inches='tight')
    print('\t'.join(map(str, ('IMAGE', 'pseudo', fig_name))))
    if debug:
      fig_name=(str(device) +'_' + str(pseudo_channel) + '_pseduo_on_white.png')
      plt.savefig(fig_name, dpi=600,bbox_inches='tight')
    plt.clf()
    
  else:
    fatal_error('Pseudocolor Channel' + str(pseudo_channel) + ' is not "None", "l","m", "y", "h","s" or "v"!')
  
  if p_channel!=None:
    if os.path.isfile(('1_vis_pseudocolor_colorbar_' + str(pseudo_channel) + '_channel.svg')):
      pass
    else:
      matplotlib.use('SVG')
      filename1=str(filename)
      name_array=filename1.split("/")
      filename2="/".join(map(str,name_array[:-1]))
      fig = plt.figure()
      ax1 = fig.add_axes([0.05, 0.80, 0.9, 0.15])
      valmin=-0
      valmax=(bins-1)
      norm=colors.Normalize(vmin=valmin, vmax=valmax)
      cb1=colorbar.ColorbarBase(ax1,cmap=cm.jet, norm=norm, orientation='horizontal')
      fig_name=str(filename2)+'/1_vis_pseudocolor_colorbar_' + str(pseudo_channel) + '_channel.svg'
      plt.savefig(fig_name,dpi=600,bbox_inches='tight')
      plt.clf()
  
  return device, hist_header, hist_data, norm_slice

### Analyze Color of Object
def analyze_NIR_intensity(img, imgname, mask, bins, device, debug=False ,filename=False):
  # This function calculates the intensity of each pixel associated with the plant and writes the values out to a file
  # Can also print out a histogram plot of pixel intensity and a pseudocolor image of the plant
  # img = input image
  # imgname = name of input image 
  # mask = mask made from selected contours
  # bins = number of classes to divide spectrum into
  # device = device number. Used to count steps in the pipeline
  # debug = True/False. If True, print data and histograms
  # filename= False or image name. If defined print image
  
  device += 1
  ix,iy = np.shape(img)
  size = ix,iy
  background = np.zeros(size, dtype=np.uint8)
  w_back=background+255
  ori_img=np.copy(img)
  
  masked=cv2.bitwise_and(img,img, mask=mask)
  
  nir_bin=img/(256/bins)
  hist_nir= cv2.calcHist([nir_bin],[0],mask,[bins], [0,(bins-1)])
  pixels = cv2.countNonZero(mask)
  hist_nir = (hist_nir/pixels) * 100
  hist_data_nir=[l[0] for l in hist_nir]
  
  hist_header=('HEADER_HISTOGRAM', 'bin-number', 'signal') # 'bin', 'intensity'
  hist_data= (
    'NIR_DATA',
    bins,
    hist_data_nir
    )
  
  if debug:
    hist_plot_nir=plt.plot(hist_nir, color = 'red', label = 'Signal Intensity')
    xaxis=plt.xlim([0,(bins-1)])
    plt.xlabel('Grayscale pixel intensity (0-255)')
    plt.ylabel('Proportion of pixels (%)')
    fig_name=('NIR' + '_hist_' + imgname)
    plt.savefig(fig_name, dpi=600)
 
 
  # what is this subset of code used for? color scaling?
  h_max=np.amax(hist_data_nir)
  h_min=np.amin(hist_data_nir)
  h_norm=((h_min)/(h_max-h_min))*255
  
  # prepare and print a pseduocolor image of the plant on NIR grayscale background
  if debug:
    mask_inv=cv2.bitwise_not(mask)
    # mask the background and color the plant with color scheme 'summer' see cmap/applyColorMap fxn
    plant = cv2.bitwise_and(img, mask)
    cplant = cv2.applyColorMap(plant, colormap = 6)
    # need to make the mask 3 dimensional if you want to mask the image because the pseudocolor image is now ~RGB
    mask3 = np.dstack((mask, mask, mask))
    # mask the image
    col_msk_plant = cv2.bitwise_and(cplant, cplant, mask = mask)
    # mask the plant out of the background using the inverse make
    bkg = cv2.bitwise_and(img,img,mask=mask_inv)
    bkg3 = np.dstack((bkg, bkg, bkg))
    # overlay the masked images
    final = cv2.add(col_msk_plant, bkg3)
    cv2.imwrite("pseudocol_plant.png", final)
  
  # print a colorbar which can be associated with pseudo image
  if debug:
    plt.imshow(final, cmap='summer')
    plt.colorbar(orientation='horizontal')
    plt.axis('off')
    fig_name=('NIR' + '_colorbar_' + imgname)
    plt.savefig(fig_name, dpi=600)
  plt.clf()
  
    # return values
  return device, hist_header, hist_data, h_norm

### Print Numerical Data 
def print_results(filename, header, data):
  print '\t'.join(map(str, header))
  print '\t'.join(map(str, data))
    
### Fluorescence Analysis
def fluor_fvfm(fdark, fmin, fmax, mask, device, bins=1000, debug=False, filename=False):
  # fdark = 16-bit fdark image
  # fmin = 16-bit fmin image
  # fmax = 16-bit fmax image
  # mask = mask of plant (binary,single channel)
  # device = counter for debug
  # bins = number of bins from 0 to 65,536 (default is 1000)
  # debug = if True prints out images
  # filename = False or image name. If defined print image
  
  device+=1
  if len(np.shape(fmax))==3:
    ix,iy,iz=np.shape(fmax)
  else:
    ix,iy=np.shape(fmax)
  
  size = ix,iy
  background = np.zeros(size, dtype=np.uint8)
  w_back=background+255
  
  
  # QC Fdark Image
  fdark_mask=cv2.bitwise_and(fdark,fdark, mask = mask)
  if np.amax(fdark_mask)>2000:
    qc_fdark=False
  else:
    qc_fdark=True
  
  # Mask Fmin and Fmax Image
  fmin_mask=cv2.bitwise_and(fmin,fmin, mask = mask)
  fmax_mask=cv2.bitwise_and(fmax,fmax, mask = mask)
  
  # Calculate Fvariable
  if len(np.shape(fmax))==3:
    ix,iy,iz=np.shape(fmax)
  else:
    ix,iy=np.shape(fmax)
  shape=ix,iy
  
  fv=[]
  fmax_flat=fmax_mask.flatten()
  fmin_flat=fmin_mask.flatten()
  
  for i,c in enumerate(fmax_flat):
    if fmax_flat[i]<=fmin_flat[i]:
      fv1=0
      fv.append(fv1)
    else:
      fv1=fmax_flat[i]-fmin_flat[i]
      fv.append(fv1)
  
  fv_nan=np.isnan(fv)
  for i,c in enumerate(fv_nan):
    if fv_nan[i]==True:
      fv[i]=0
    else:
      pass
    
  fv2=np.array(fv,dtype=np.uint16)
  fv3=np.reshape(fv2,shape)
  fv_img=fv3
  if debug:
    print_image(fv_img,(str(device)+'_fv_img.png'))

  # Calculate Fv/Fm
  fvfm=[]
  fm=np.hstack(fmax_flat)
  fv1=np.array([float(i) for i in fv], dtype=np.float)
  fm1=np.array([float(i) for i in fm], dtype=np.float)
  
  for i,c in enumerate(fm1):
    fvfm1=fv1[i]/fm1[i]
    if np.isnan(fvfm1)==True:
      fvfm2=0
      fvfm.append(fvfm2)
    elif np.isinf(fvfm1)==True:
      fvfm2=0
      fvfm.append(fvfm2)
    elif np.isneginf(fvfm1)==True:
      fvfm2=0
      fvfm.append(fvfm2)
    else:
      fvfm2=fvfm1
      fvfm.append(fvfm2)
  
  # Make Fv/Fm Histogram for Non-Zero Values
  fvfm_nonzero=[e for i,e in enumerate(fvfm) if e!= 0]
  fvfm_nonzero_hist=np.array(fvfm_nonzero,dtype=np.float)
  fvfm_median=np.median(fvfm_nonzero_hist)
  fvfm_hist, fvfm_bins=np.histogram(fvfm_nonzero_hist, bins, range=(0,1))
  lower = np.resize(fvfm_bins, len(fvfm_bins)-1)
  tmid = lower + 0.5*np.diff(fvfm_bins)
  tmid_list= [l for l in tmid]
  fvfm_hist_list=[l for l in fvfm_hist]
  fvfm_hist_max=np.argmax(fvfm_hist)
  max_bin=tmid[fvfm_hist_max]
  
  # Store Fluorescence Histogram Data
  hist_header=('HEADER_HISTOGRAM','bin-number','fvfm_bins','fvfm_hist','fvfm_hist_peak','fvfm_median', 'fdark_passed_qc')
  hist_data= (
    'FLU_DATA',
    bins,
    tmid_list,
    fvfm_hist_list,
    max_bin,
    fvfm_median,
    qc_fdark
  )
  
<<<<<<< HEAD
  if os.path.isfile(('1_fluor_pseudocolor_colorbar.svg')):
    pass
  else:
    matplotlib.use('SVG')
    filename1=str(filename)
    name_array=filename1.split("/")
    filename2="/".join(map(str,name_array[:-1]))
    fig = plt.figure()
    ax1 = fig.add_axes([0.05, 0.80, 0.9, 0.15])
    valmin=-0
    valmax=1
    norm=colors.Normalize(vmin=valmin, vmax=valmax)
    cb1=colorbar.ColorbarBase(ax1,cmap=cm.jet,norm=norm, orientation='horizontal')
    fig_name=str(filename2)+'/1_fluor_pseudocolor_colorbar.svg'
    plt.savefig(fig_name,dpi=600,bbox_inches='tight')
=======
  if filename:
    # Create Histogram Plot, if you change the bin number you might need to change binx so that it prints an appropriate number of labels
    #matplotlib.use('SVG')
    binx=bins/50
    fvfm_plot=plt.plot(tmid,fvfm_hist,color='green', label='Fv/Fm')
    plt.xticks(list(tmid[0::binx]), rotation='vertical',size='xx-small')
    legend=plt.legend()
    ax = plt.subplot(111)
    ax.set_ylabel('Plant Pixels')
    ax.text(0.05,0.95, ('Peak Bin Value: '+ str(max_bin)),transform=ax.transAxes, verticalalignment='top')
    plt.grid()
    plt.title('Fv/Fm of '+ str(filename[0:-4]))
    fig_name=(str(filename[0:-4]) + '_fvfm_hist.svg')
    plt.savefig(fig_name)
>>>>>>> 5eee2b2a
    plt.clf()
    print('\t'.join(map(str, ('IMAGE', 'hist', fig_name))))
  
    # Histogram Visualization Slice (normalized to 255 for size)
    #matplotlib.use('Agg')
    fvfm_max=np.amax(fvfm_hist)
    fvfm_min=np.amin(fvfm_hist)
    hist_shape=np.shape(fvfm_hist)
    hist_float=np.array([float(i) for i in fvfm_hist], dtype=np.float)
    hist_background=np.zeros(hist_shape,dtype=np.uint8)
    fvfm_norm_slice=np.array((((hist_float-fvfm_min)/(fvfm_max-fvfm_min))*255),dtype=np.uint8)
    fvfm_stack=np.dstack((hist_background,hist_background,fvfm_norm_slice))
    fig_name=(str(filename[0:-4]) + '_fvfm_hist_slice.png')
    print_image(fvfm_stack,fig_name)
    print('\t'.join(map(str, ('IMAGE', 'slice', fig_name))))
  
    # Pseudocolor FvFm image
    ix,iy=np.shape(fmax)
    size=ix,iy
    background=np.zeros(size)
    w_back=background+1
    fvfm1=np.array(fvfm, dtype=np.float)
    fvfm256=fvfm1*255
    fvfm_p=np.array(fvfm256,dtype=np.uint8)
    fvfm_pshape=np.reshape(fvfm_p,shape)
    fvfm_pstack=np.dstack((fvfm_pshape,fvfm_pshape,fvfm_pshape))
    
    fvfm_img =plt.imshow(fvfm_pshape, vmin=0,vmax=255, cmap=cm.jet_r)
    ax = plt.subplot(111)
    #bar=plt.colorbar(orientation='horizontal', ticks=[0,25.5, 51,76.5, 102, 127.5, 153, 178.5, 204, 229.5, 255])
    #bar.ax.set_xticklabels([0.0,0.1, 0.2, 0.3, 0.4, 0.5, 0.6, 0.7, 0.8, 0.9, 1.0])
    mask_inv=cv2.bitwise_not(mask)
    background1=np.dstack((mask,mask,mask,mask_inv))
    my_cmap = plt.get_cmap('binary_r')
    plt.imshow(background1, cmap=my_cmap)
    plt.axis('off')
    fig_name=(str(filename[0:-4]) + '_pseudo_fvfm.png')
    plt.savefig(fig_name, dpi=600, bbox_inches='tight')
    plt.clf()
    print('\t'.join(map(str, ('IMAGE', 'pseudo', fig_name))))
  
    if os.path.isfile(('1_fluor_pseudocolor_colorbar.png')):
      pass
    else:
      filename1=str(filename)
      name_array=filename1.split("/")
      filename2="/".join(map(str,name_array[:-1]))
      fig = plt.figure()
      ax1 = fig.add_axes([0.05, 0.80, 0.9, 0.15])
      valmin=-0
      valmax=1
      norm=colors.Normalize(vmin=valmin, vmax=valmax)
      cb1=colorbar.ColorbarBase(ax1,cmap=cm.jet,norm=norm, orientation='horizontal')
      fig_name=str(filename2)+'/1_fluor_pseudocolor_colorbar.png'
      plt.savefig(fig_name,dpi=600,bbox_inches='tight')
      plt.clf()
  
  if debug: 
    print_image(fmin_mask,(str(device)+'_fmin_mask.png'))
    print_image(fmax_mask,(str(device)+'_fmax_mask.png'))
    print_image(fv3,(str(device)+'_fv_convert.png'))

  return device, hist_header,hist_data



<|MERGE_RESOLUTION|>--- conflicted
+++ resolved
@@ -883,7 +883,6 @@
   # img = image object (most likely the original), color(RGB)
   # imgname= name of image
   # obj = single or grouped contour object
-  # maks = Binary image mask
   # device = device number. Used to count steps in the pipeline
   # debug= True/False. If True, print image
   # filename= False or image name. If defined print image
@@ -913,8 +912,6 @@
     
   # Convex Hull
   hull = cv2.convexHull(obj)
-  # Vertices on the convex hull (size = 2x number of x,y pairs)
-  vertices = hull.size / 2
   # Moments
   #  m = cv2.moments(obj)
   m = cv2.moments(mask, binaryImage=True)
@@ -963,38 +960,6 @@
     caliper_mid_x, caliper_mid_y=[int(cmx),int(cmy)]
     
     #caliper_points=np.array([caliper_max, caliper_mid])
-    
-    if caliper_max_y<caliper_mid_y:
-      xdiff = caliper_max_x-caliper_mid_x
-      ydiff= caliper_max_y-caliper_mid_y
-      slope=ydiff/xdiff
-      b_line=caliper_mid_y-(slope*caliper_mid_x)
-
-    else:
-      xdiff= caliper_mid_x-caliper_max_x
-      ydiff= caliper_mid_y-caliper_max_y
-      slope=ydiff/xdiff
-      b_line=caliper_max_y-(slope*caliper_max_x)
-    
-    xintercept=(-b_line/slope)
-    xintercept1=(iy-b_line)/slope
-    cv2.line(background1,(xintercept1,iy),(xintercept,0),(255),1)
-    ret1,line_binary = cv2.threshold(background1, 0, 255, cv2.THRESH_BINARY)
-    print_image(line_binary,(str(device)+'_caliperfit.png'))
-
-    cv2.drawContours(background2, [hull], -1, (255), -1)
-    ret2,hullp_binary = cv2.threshold(background2, 0, 255, cv2.THRESH_BINARY)
-    print_image(hullp_binary,(str(device)+'_hull.png'))
-    
-    caliper=cv2.multiply(line_binary,hullp_binary)    
-    print_image(caliper,(str(device)+'_caliperlength.png'))
-    
-    caliper_y,caliper_x=np.array(caliper.nonzero())
-    caliper_matrix=np.vstack((caliper_x,caliper_y))
-    caliper_transpose=np.transpose(caliper_matrix)
-    caliper_length=len(caliper_transpose)
-    
-    
     #[vx,vy,x1,y1] = cv2.fitLine(caliper_points,cv2.cv.CV_DIST_L2,0,0.01,0.01)
     #lefty = int(((-x1*vy)/vx) + y1)
     #righty = int(((mask.shape[1]-x1)*vy/vx)+y1)
@@ -1002,13 +967,67 @@
     #ret1,line_binary = cv2.threshold(background1, 0, 255, cv2.THRESH_BINARY)
     #print_image(line_binary,(str(device)+'_caliperfit.png'))
     #
-
+    
+    if caliper_max_y<caliper_mid_y:
+      xdiff = caliper_max_x-caliper_mid_x
+      ydiff= caliper_max_y-caliper_mid_y
+      slope=ydiff/xdiff
+      b_line=caliper_mid_y-(slope*caliper_mid_x)
+
+    else:
+      xdiff= caliper_mid_x-caliper_max_x
+      ydiff= caliper_mid_y-caliper_max_y
+      slope=ydiff/xdiff
+      b_line=caliper_max_y-(slope*caliper_max_x)
+    
+    xintercept=(-b_line/slope)
+    xintercept1=(iy-b_line)/slope
+    cv2.line(background1,(xintercept1,iy),(xintercept,0),(255),1)
+    ret1,line_binary = cv2.threshold(background1, 0, 255, cv2.THRESH_BINARY)
+    print_image(line_binary,(str(device)+'_caliperfit.png'))
+
+    cv2.drawContours(background2, [hull], -1, (255), -1)
+    ret2,hullp_binary = cv2.threshold(background2, 0, 255, cv2.THRESH_BINARY)
+    print_image(hullp_binary,(str(device)+'_hull.png'))
+    
+    caliper=cv2.multiply(line_binary,hullp_binary)    
+    print_image(caliper,(str(device)+'_caliperlength.png'))
+    
+    caliper_y,caliper_x=np.array(caliper.nonzero())
+    caliper_matrix=np.vstack((caliper_x,caliper_y))
+    caliper_transpose=np.transpose(caliper_matrix)
+    caliper_length=len(caliper_transpose)
 
   else:
     hull_area, solidity, perimeter, width, height, cmx, cmy = 'ND', 'ND', 'ND', 'ND', 'ND', 'ND', 'ND'
       
   #Store Shape Data
-  shape_header=('HEADER_SHAPES', 'area','hull-area','solidity','perimeter','width','height','longest_axis','center-of-mass-x', 'center-of-mass-y', 'hull_vertices', 'in_bounds')
+  shape_header=('HEADER_SHAPES', 'area','hull-area','solidity','perimeter','width','height','longest_axis','center-of-mass-x', 'center-of-mass-y', 'in_bounds')
+  #data = {
+  #  'area' : area,
+  #  'hull_area' : hull_area,
+  #  'solidity' : solidity,
+  #  'perimeter' : perimeter,
+  #  'width' : width,
+  #  'height' : height,
+  #  'longest_axis': caliper_length,
+  #  'center_mass_x' : cmx,
+  #  'center_mass_y' : cmy,
+  #  'in_bounds': in_bounds
+  #}
+  #
+  #shape_data = (
+  #  data['area'],
+  #  data['hull_area'],
+  #  data['solidity'],
+  #  data['perimeter'],
+  #  data['width'],
+  #  data['height'],
+  #  data['longest_axis'],
+  #  data['center_mass_x'],
+  #  data['center_mass_y'],
+  #  data['in_bounds']
+  #  )
   shape_data = (
     'SHAPES_DATA',
     area,
@@ -1020,7 +1039,6 @@
     caliper_length,
     cmx,
     cmy,
-    vertices,
     in_bounds
     )
       
@@ -1032,9 +1050,8 @@
     cv2.line(ori_img, (int(cmx),y), (int(cmx),y+height), (0,0,255), 3)
     cv2.line(ori_img,(tuple(caliper_transpose[caliper_length-1])),(tuple(caliper_transpose[0])),(0,0,255),3)
     cv2.circle(ori_img, (int(cmx),int(cmy)), 10, (0,0,255), 3)
-    fig_name = str(filename[0:-4]) + '_shapes.png'
-    print_image(ori_img, fig_name)
-    print('\t'.join(map(str, ('IMAGE', 'shapes', fig_name))))
+    print_image(ori_img,(str(filename) + '_shapes.png'))
+    print('\t'.join(map(str, ('IMAGE', 'shapes', str(filename) + '_shapes.png'))))
   else:
     pass
   
@@ -1118,6 +1135,23 @@
   percent_bound_area_below=((float(below_bound_area))/(float(above_bound_area+below_bound_area)))*100
  
   bound_header=('HEADER_BOUNDARY' + str(line_position), 'height_above_bound', 'height_below_bound', 'above_bound_area', 'percent_above_bound_area', 'below_bound_area', 'percent_below_bound_area' )
+  #data = {
+  #  'height_above_bound': height_above_bound,
+  #  'height_below_bound': height_below_bound,
+  #  'above_bound_area' : above_bound_area,
+  #  'percent_above_bound_area':percent_bound_area_above,
+  #  'below_bound_area' : below_bound_area,
+  #  'percent_below_bound_area': percent_bound_area_below
+  #}
+  #
+  #bound_data = (
+  #  data['height_above_bound'],
+  #  data['height_below_bound'],
+  #  data['above_bound_area'],
+  #  data['percent_above_bound_area'],
+  #  data['below_bound_area'],
+  #  data['percent_below_bound_area']
+  #)
   bound_data = (
     'BOUNDARY_DATA',
     height_above_bound,
@@ -1127,6 +1161,11 @@
     below_bound_area,
     percent_bound_area_below
   )
+  
+  #shape_header1=shape_header+bound_header
+  #shape_header=shape_header1
+  #shape_data1=shape_data+bound_data
+  #shape_data=shape_data1
   
   if above_bound_area or below_bound_area:  
     point3=(0,y_coor-4)
@@ -1149,9 +1188,9 @@
         cv2.line(wback, (int(cmx),y_coor-2), (int(cmx),y_coor-height_above_bound), (255,0,0), 3)
         cv2.line(wback, (int(cmx),y_coor-2), (int(cmx),y_coor+height_below_bound), (0,255,0), 3)
     if filename:
-      fig_name = str(filename[0:-4]) + '_boundary' + str(line_position) + '.png'
-      print_image(ori_img, fig_name)
-      print('\t'.join(map(str, ('IMAGE', 'boundary', fig_name))))
+      #print_image(ori_img,(str(filename) + '_boundary_shapes.png'))
+      print_image(ori_img,str(filename) + '_boundary' + str(line_position) + '.png')
+      print('\t'.join(map(str, ('IMAGE', 'boundary', str(filename) + '_boundary' + str(line_position) + '.png'))))
   
   if debug:
     point3=(0,y_coor-4)
@@ -1247,6 +1286,31 @@
   
   #Store Color Histogram Data
   hist_header=('HEADER_HISTOGRAM','bin-number','blue','green','red', 'lightness','green-magenta','blue-yellow','hue','saturation', 'value')
+  #data={
+  #  'bin-number': bins,
+  #  'blue': hist_data_b,
+  #  'green':hist_data_g,
+  #  'red':hist_data_r,
+  #  'lightness':hist_data_l,
+  #  'green-magenta':hist_data_m,
+  #  'blue-yellow':hist_data_y,
+  #  'hue': hist_data_h,
+  #  'saturation':hist_data_s,
+  #  'value':hist_data_v  
+  #  }
+  
+  #hist_data= (
+  #  data['bin-number'],
+  #  data['blue'],
+  #  data['green'],
+  #  data['red'],
+  #  data['lightness'],
+  #  data['green-magenta'],
+  #  data['blue-yellow'],
+  #  data['hue'],
+  #  data['saturation'],
+  #  data['value']
+  #  )
   hist_data= (
     'HISTOGRAM_DATA',
     bins,
@@ -1261,10 +1325,11 @@
     hist_data_v
     )
   
+  
   # Create Histogram Plot
   if filename:
     if hist_plot_type=='all':
-      #matplotlib.use('SVG')
+      matplotlib.use('SVG')
       hist_plotb=plt.plot(hist_b,color=graph_color[0],label=label[0])
       hist_plotg=plt.plot(hist_g,color=graph_color[1],label=label[1])
       hist_plotr= plt.plot(hist_r,color=graph_color[2],label=label[2])
@@ -1276,7 +1341,7 @@
       hist_plotv=plt.plot(hist_v,color=graph_color[8],label=label[8])
       xaxis=plt.xlim([0,(bins-1)])
       legend=plt.legend()
-      fig_name=(str(filename[0:-4])+'_' + str(hist_plot_type) + '_hist.svg')
+      fig_name=(str(filename)+'_' + str(hist_plot_type) + '_hist.svg')
       plt.savefig(fig_name)
       print('\t'.join(map(str, ('IMAGE', 'hist', fig_name))))
       if debug:
@@ -1284,24 +1349,24 @@
         plt.savefig(fig_name)
       plt.clf()
     elif hist_plot_type=='rgb':
-      #matplotlib.use('SVG')
+      matplotlib.use('SVG')
       hist_plotb=plt.plot(hist_b,color=graph_color[0],label=label[0])
       hist_plotg=plt.plot(hist_g,color=graph_color[1],label=label[1])
       hist_plotr= plt.plot(hist_r,color=graph_color[2],label=label[2])
       xaxis=plt.xlim([0,(bins-1)])
       legend=plt.legend()
-      fig_name=(str(filename[0:-4]) +'_' + str(hist_plot_type) + '_hist.svg')
+      fig_name=(str(filename) +'_' + str(hist_plot_type) + '_hist.svg')
       plt.savefig(fig_name)
       plt.clf()
       print('\t'.join(map(str, ('IMAGE', 'hist', fig_name))))
     elif hist_plot_type=='lab':
-      #matplotlib.use('SVG')
+      matplotlib.use('SVG')
       hist_plotl=plt.plot(hist_l,color=graph_color[3],label=label[3])
       hist_plotm= plt.plot(hist_m,color=graph_color[4],label=label[4])
       hist_ploty=plt.plot(hist_y,color=graph_color[5],label=label[5])
       xaxis=plt.xlim([0,(bins-1)])
       legend=plt.legend()
-      fig_name=(str(filename[0:-4]) +'_' + str(hist_plot_type) + '_hist.svg')
+      fig_name=(str(filename) +'_' + str(hist_plot_type) + '_hist.svg')
       plt.savefig(fig_name)
       if debug:
         fig_name=(str(device) +'_' + str(hist_plot_type) + '_hist.svg')
@@ -1309,17 +1374,17 @@
       plt.clf()
       print('\t'.join(map(str, ('IMAGE', 'hist', fig_name))))
     elif hist_plot_type=='hsv':
-      #matplotlib.use('SVG')
+      matplotlib.use('SVG')
       hist_ploth=plt.plot(hist_h,color=graph_color[6],label=label[6])
       hist_plots= plt.plot(hist_s,color=graph_color[7],label=label[7])
       hist_plotv=plt.plot(hist_v,color=graph_color[8],label=label[8])
       xaxis=plt.xlim([0,(bins-1)])
       legend=plt.legend()
-      fig_name=(str(filename[0:-4]) +'_' + str(hist_plot_type) + '_hist.svg')
+      fig_name=(str(filename) +'_' + str(hist_plot_type) + '_hist.svg')
       plt.savefig(fig_name)
       print('\t'.join(map(str, ('IMAGE', 'hist', fig_name))))
       if debug:
-        #matplotlib.use('SVG')
+        matplotlib.use('SVG')
         fig_name=(str(device) +'_' + str(hist_plot_type) + '_hist.svg')
         plt.savefig(fig_name)
       plt.clf()
@@ -1407,9 +1472,8 @@
     fatal_error('Visualize Type' + str(visualize_type) + ' is not "None", "rgb","hsv" or "lab"!')
   
   if filename:
-    fig_name = str(filename[0:-4]) + '_' + str(cslice_type) + '_norm_slice.png'
-    print_image(norm_slice, fig_name)
-    print('\t'.join(map(str, ('IMAGE', 'slice', fig_name))))
+    print_image(norm_slice, (str(filename) + '_'+ str(cslice_type)+ '_norm_slice.png'))
+    print('\t'.join(map(str, ('IMAGE', 'slice', str(filename) + '_'+ str(cslice_type)+ '_norm_slice.png'))))
   else:
     pass
   
@@ -1436,7 +1500,7 @@
     my_cmap = plt.get_cmap('binary_r')
     pot_img1 =plt.imshow(pot_rgba, cmap=my_cmap)
     plt.axis('off')
-    fig_name=(str(filename[0:-4]) +'_' + str(pseudo_channel) + '_pseudo_on_img.png')
+    fig_name=(str(filename) +'_' + str(pseudo_channel) + '_pseudo_on_img.png')
     plt.savefig(fig_name, dpi=600,bbox_inches='tight')
     print('\t'.join(map(str, ('IMAGE', 'pseudo', fig_name))))
     if debug:
@@ -1449,7 +1513,7 @@
     white_rgba=np.dstack((w_back,w_back,w_back,mask_inv))
     pot_img1 =plt.imshow(white_rgba, cmap=my_cmap)
     plt.axis('off')
-    fig_name=(str(filename[0:-4]) +'_' + str(pseudo_channel) + '_pseudo_on_white.png')
+    fig_name=(str(filename) +'_' + str(pseudo_channel) + '_pseudo_on_white.png')
     plt.savefig(fig_name, dpi=600,bbox_inches='tight')
     print('\t'.join(map(str, ('IMAGE', 'pseudo', fig_name))))
     if debug:
@@ -1469,7 +1533,7 @@
     my_cmap = plt.get_cmap('binary_r')
     pot_img1 =plt.imshow(pot_rgba, cmap=my_cmap)
     plt.axis('off')
-    fig_name=(str(filename[0:-4]) +'_' + str(pseudo_channel) + '_pseduo_on_img.png')
+    fig_name=(str(filename) +'_' + str(pseudo_channel) + '_pseduo_on_img.png')
     plt.savefig(fig_name, dpi=600,bbox_inches='tight')
     print('\t'.join(map(str, ('IMAGE', 'pseudo', fig_name))))
     if debug:
@@ -1482,7 +1546,7 @@
     white_rgba=np.dstack((w_back,w_back,w_back,mask_inv))
     pot_img1 =plt.imshow(white_rgba, cmap=my_cmap)
     plt.axis('off')
-    fig_name=(str(filename[0:-4]) +'_' + str(pseudo_channel) + '_pseduo_on_white.png')
+    fig_name=(str(filename) +'_' + str(pseudo_channel) + '_pseduo_on_white.png')
     plt.savefig(fig_name, dpi=600,bbox_inches='tight')
     print('\t'.join(map(str, ('IMAGE', 'pseudo', fig_name))))
     if debug:
@@ -1502,7 +1566,7 @@
     my_cmap = plt.get_cmap('binary_r')
     pot_img1 =plt.imshow(pot_rgba, cmap=my_cmap)
     plt.axis('off')
-    fig_name=(str(filename[0:-4]) +'_' + str(pseudo_channel) + '_pseduo_on_img.png')
+    fig_name=(str(filename) +'_' + str(pseudo_channel) + '_pseduo_on_img.png')
     plt.savefig(fig_name, dpi=600,bbox_inches='tight')
     print('\t'.join(map(str, ('IMAGE', 'pseudo', fig_name))))
     if debug:
@@ -1515,7 +1579,7 @@
     white_rgba=np.dstack((w_back,w_back,w_back,mask_inv))
     pot_img1 =plt.imshow(white_rgba, cmap=my_cmap)
     plt.axis('off')
-    fig_name=(str(filename[0:-4]) +'_' + str(pseudo_channel) + '_pseduo_on_white.png')
+    fig_name=(str(filename) +'_' + str(pseudo_channel) + '_pseduo_on_white.png')
     plt.savefig(fig_name, dpi=600,bbox_inches='tight')
     print('\t'.join(map(str, ('IMAGE', 'pseudo', fig_name))))
     if debug:
@@ -1535,7 +1599,7 @@
     my_cmap = plt.get_cmap('binary_r')
     pot_img1 =plt.imshow(pot_rgba, cmap=my_cmap)
     plt.axis('off')
-    fig_name=(str(filename[0:-4]) +'_' + str(pseudo_channel) + '_pseduo_on_img.png')
+    fig_name=(str(filename) +'_' + str(pseudo_channel) + '_pseduo_on_img.png')
     plt.savefig(fig_name, dpi=600,bbox_inches='tight')
     print('\t'.join(map(str, ('IMAGE', 'pseudo', fig_name))))
     if debug:
@@ -1548,7 +1612,7 @@
     white_rgba=np.dstack((w_back,w_back,w_back,mask_inv))
     pot_img1 =plt.imshow(white_rgba, cmap=my_cmap)
     plt.axis('off')
-    fig_name=(str(filename[0:-4]) +'_' + str(pseudo_channel) + '_pseduo_on_white.png')
+    fig_name=(str(filename) +'_' + str(pseudo_channel) + '_pseduo_on_white.png')
     plt.savefig(fig_name, dpi=600,bbox_inches='tight')
     print('\t'.join(map(str, ('IMAGE', 'pseudo', fig_name))))
     if debug:
@@ -1568,7 +1632,7 @@
     my_cmap = plt.get_cmap('binary_r')
     pot_img1 =plt.imshow(pot_rgba, cmap=my_cmap)
     plt.axis('off')
-    fig_name=(str(filename[0:-4]) +'_' + str(pseudo_channel) + '_pseduo_on_img.png')
+    fig_name=(str(filename) +'_' + str(pseudo_channel) + '_pseduo_on_img.png')
     plt.savefig(fig_name, dpi=600,bbox_inches='tight')
     print('\t'.join(map(str, ('IMAGE', 'pseudo', fig_name))))
     if debug:
@@ -1581,7 +1645,7 @@
     white_rgba=np.dstack((w_back,w_back,w_back,mask_inv))
     pot_img1 =plt.imshow(white_rgba, cmap=my_cmap)
     plt.axis('off')
-    fig_name=(str(filename[0:-4]) +'_' + str(pseudo_channel) + '_pseduo_on_white.png')
+    fig_name=(str(filename) +'_' + str(pseudo_channel) + '_pseduo_on_white.png')
     plt.savefig(fig_name, dpi=600,bbox_inches='tight')
     print('\t'.join(map(str, ('IMAGE', 'pseudo', fig_name))))
     if debug:
@@ -1601,7 +1665,7 @@
     my_cmap = plt.get_cmap('binary_r')
     pot_img1 =plt.imshow(pot_rgba, cmap=my_cmap)
     plt.axis('off')
-    fig_name=(str(filename[0:-4]) +'_' + str(pseudo_channel) + '_pseduo_on_img.png')
+    fig_name=(str(filename) +'_' + str(pseudo_channel) + '_pseduo_on_img.png')
     plt.savefig(fig_name, dpi=600,bbox_inches='tight')
     print('\t'.join(map(str, ('IMAGE', 'pseudo', fig_name))))
     if debug:
@@ -1614,7 +1678,7 @@
     white_rgba=np.dstack((w_back,w_back,w_back,mask_inv))
     pot_img1 =plt.imshow(white_rgba, cmap=my_cmap)
     plt.axis('off')
-    fig_name=(str(filename[0:-4]) +'_' + str(pseudo_channel) + '_pseduo_on_white.png')
+    fig_name=(str(filename) +'_' + str(pseudo_channel) + '_pseduo_on_white.png')
     plt.savefig(fig_name, dpi=600,bbox_inches='tight')
     print('\t'.join(map(str, ('IMAGE', 'pseudo', fig_name))))
     if debug:
@@ -1673,12 +1737,16 @@
   hist_data_nir=[l[0] for l in hist_nir]
   
   hist_header=('HEADER_HISTOGRAM', 'bin-number', 'signal') # 'bin', 'intensity'
+  data={
+    'bin-number': bins,
+    'signal': hist_data_nir
+  }
+  
   hist_data= (
     'NIR_DATA',
-    bins,
-    hist_data_nir
+    data['bin-number'],
+    data['signal']
     )
-  
   if debug:
     hist_plot_nir=plt.plot(hist_nir, color = 'red', label = 'Signal Intensity')
     xaxis=plt.xlim([0,(bins-1)])
@@ -1728,15 +1796,15 @@
   print '\t'.join(map(str, data))
     
 ### Fluorescence Analysis
-def fluor_fvfm(fdark, fmin, fmax, mask, device, bins=1000, debug=False, filename=False):
+def fluor_fvfm(fdark,fmin,fmax,mask, device,filename,bins=1000, debug=False):
   # fdark = 16-bit fdark image
   # fmin = 16-bit fmin image
   # fmax = 16-bit fmax image
   # mask = mask of plant (binary,single channel)
   # device = counter for debug
+  # filename = name of file
   # bins = number of bins from 0 to 65,536 (default is 1000)
   # debug = if True prints out images
-  # filename = False or image name. If defined print image
   
   device+=1
   if len(np.shape(fmax))==3:
@@ -1789,14 +1857,15 @@
   fv2=np.array(fv,dtype=np.uint16)
   fv3=np.reshape(fv2,shape)
   fv_img=fv3
-  if debug:
-    print_image(fv_img,(str(device)+'_fv_img.png'))
+  # Is this debug?
+  print_image(fv_img,(str(filename[0:-4])+'_fv_img.png'))
+  print('\t'.join(map(str, ('IMAGE', 'fv', str(filename[0:-4])+'_fv_img.png'))))
 
   # Calculate Fv/Fm
   fvfm=[]
   fm=np.hstack(fmax_flat)
   fv1=np.array([float(i) for i in fv], dtype=np.float)
-  fm1=np.array([float(i) for i in fm], dtype=np.float)
+  fm1=np.array([float(i) for i in fm],dtype=np.float)
   
   for i,c in enumerate(fm1):
     fvfm1=fv1[i]/fm1[i]
@@ -1826,18 +1895,78 @@
   max_bin=tmid[fvfm_hist_max]
   
   # Store Fluorescence Histogram Data
-  hist_header=('HEADER_HISTOGRAM','bin-number','fvfm_bins','fvfm_hist','fvfm_hist_peak','fvfm_median', 'fdark_passed_qc')
+  hist_header=('bin-number','fvfm_bins','fvfm_hist','fvfm_hist_peak','fvfm_median', 'fdark_passed_qc')
+  data={
+    'bin-number': bins,
+    'fvfm_bins': tmid_list,
+    'fvfm_hist': fvfm_hist_list,
+    'fvfm_hist_peak':max_bin,
+    'fvfm_median':fvfm_median,
+    'fdark_passed_qc': qc_fdark
+    }
+  
   hist_data= (
-    'FLU_DATA',
-    bins,
-    tmid_list,
-    fvfm_hist_list,
-    max_bin,
-    fvfm_median,
-    qc_fdark
-  )
-  
-<<<<<<< HEAD
+    data['bin-number'],
+    data['fvfm_bins'],
+    data['fvfm_hist'],
+    data['fvfm_hist_peak'],
+    data['fvfm_median'],
+    data['fdark_passed_qc']
+    )
+  
+  # Create Histogram Plot, if you change the bin number you might need to change binx so that it prints an appropriate number of labels
+  matplotlib.use('SVG')
+  binx=bins/50
+  fvfm_plot=plt.plot(tmid,fvfm_hist,color='green', label='FvFm')
+  plt.xticks(list(tmid[0::binx]), rotation='vertical',size='xx-small')
+  legend=plt.legend()
+  ax = plt.subplot(111)
+  ax.set_ylabel('Plant Pixels')
+  ax.text(0.05,0.95, ('Peak Bin Value: '+ str(max_bin)),transform=ax.transAxes, verticalalignment='top')
+  plt.grid()
+  plt.title('Fv/Fm of '+ str(filename[0:-4]))
+  fig_name=(str(filename[0:-4]) + '_fvfm_hist.svg')
+  plt.savefig(fig_name)
+  plt.clf()
+  print('\t'.join(map(str, ('IMAGE', 'hist', fig_name))))
+  
+  # Histogram Visualization Slice (normalized to 255 for size)
+  matplotlib.use('Agg')
+  fvfm_max=np.amax(fvfm_hist)
+  fvfm_min=np.amin(fvfm_hist)
+  hist_shape=np.shape(fvfm_hist)
+  hist_float=np.array([float(i) for i in fvfm_hist], dtype=np.float)
+  hist_background=np.zeros(hist_shape,dtype=np.uint8)
+  fvfm_norm_slice=np.array((((hist_float-fvfm_min)/(fvfm_max-fvfm_min))*255),dtype=np.uint8)
+  fvfm_stack=np.dstack((hist_background,hist_background,fvfm_norm_slice))
+  print_image(fvfm_stack,(str(filename[0:-4]) + '_fvfm_hist_slice.png'))
+  print('\t'.join(map(str, ('IMAGE', 'slice', fig_name))))
+  
+  # Pseudocolor FvFm image
+  ix,iy=np.shape(fmax)
+  size=ix,iy
+  background=np.zeros(size)
+  w_back=background+1
+  fvfm1=np.array(fvfm, dtype=np.float)
+  fvfm256=fvfm1*255
+  fvfm_p=np.array(fvfm256,dtype=np.uint8)
+  fvfm_pshape=np.reshape(fvfm_p,shape)
+  fvfm_pstack=np.dstack((fvfm_pshape,fvfm_pshape,fvfm_pshape))
+  
+  fvfm_img =plt.imshow(fvfm_pshape, vmin=0,vmax=255, cmap=cm.jet_r)
+  ax = plt.subplot(111)
+  #bar=plt.colorbar(orientation='horizontal', ticks=[0,25.5, 51,76.5, 102, 127.5, 153, 178.5, 204, 229.5, 255])
+  #bar.ax.set_xticklabels([0.0,0.1, 0.2, 0.3, 0.4, 0.5, 0.6, 0.7, 0.8, 0.9, 1.0])
+  mask_inv=cv2.bitwise_not(mask)
+  background1=np.dstack((mask,mask,mask,mask_inv))
+  my_cmap = plt.get_cmap('binary_r')
+  plt.imshow(background1, cmap=my_cmap)
+  plt.axis('off')
+  fig_name=(str(filename[0:-4]) + '_pseudo_fvfm.png')
+  plt.savefig(fig_name, dpi=600, bbox_inches='tight')
+  plt.clf()
+  print('\t'.join(map(str, ('IMAGE', 'pseudo', fig_name))))
+  
   if os.path.isfile(('1_fluor_pseudocolor_colorbar.svg')):
     pass
   else:
@@ -1853,78 +1982,7 @@
     cb1=colorbar.ColorbarBase(ax1,cmap=cm.jet,norm=norm, orientation='horizontal')
     fig_name=str(filename2)+'/1_fluor_pseudocolor_colorbar.svg'
     plt.savefig(fig_name,dpi=600,bbox_inches='tight')
-=======
-  if filename:
-    # Create Histogram Plot, if you change the bin number you might need to change binx so that it prints an appropriate number of labels
-    #matplotlib.use('SVG')
-    binx=bins/50
-    fvfm_plot=plt.plot(tmid,fvfm_hist,color='green', label='Fv/Fm')
-    plt.xticks(list(tmid[0::binx]), rotation='vertical',size='xx-small')
-    legend=plt.legend()
-    ax = plt.subplot(111)
-    ax.set_ylabel('Plant Pixels')
-    ax.text(0.05,0.95, ('Peak Bin Value: '+ str(max_bin)),transform=ax.transAxes, verticalalignment='top')
-    plt.grid()
-    plt.title('Fv/Fm of '+ str(filename[0:-4]))
-    fig_name=(str(filename[0:-4]) + '_fvfm_hist.svg')
-    plt.savefig(fig_name)
->>>>>>> 5eee2b2a
     plt.clf()
-    print('\t'.join(map(str, ('IMAGE', 'hist', fig_name))))
-  
-    # Histogram Visualization Slice (normalized to 255 for size)
-    #matplotlib.use('Agg')
-    fvfm_max=np.amax(fvfm_hist)
-    fvfm_min=np.amin(fvfm_hist)
-    hist_shape=np.shape(fvfm_hist)
-    hist_float=np.array([float(i) for i in fvfm_hist], dtype=np.float)
-    hist_background=np.zeros(hist_shape,dtype=np.uint8)
-    fvfm_norm_slice=np.array((((hist_float-fvfm_min)/(fvfm_max-fvfm_min))*255),dtype=np.uint8)
-    fvfm_stack=np.dstack((hist_background,hist_background,fvfm_norm_slice))
-    fig_name=(str(filename[0:-4]) + '_fvfm_hist_slice.png')
-    print_image(fvfm_stack,fig_name)
-    print('\t'.join(map(str, ('IMAGE', 'slice', fig_name))))
-  
-    # Pseudocolor FvFm image
-    ix,iy=np.shape(fmax)
-    size=ix,iy
-    background=np.zeros(size)
-    w_back=background+1
-    fvfm1=np.array(fvfm, dtype=np.float)
-    fvfm256=fvfm1*255
-    fvfm_p=np.array(fvfm256,dtype=np.uint8)
-    fvfm_pshape=np.reshape(fvfm_p,shape)
-    fvfm_pstack=np.dstack((fvfm_pshape,fvfm_pshape,fvfm_pshape))
-    
-    fvfm_img =plt.imshow(fvfm_pshape, vmin=0,vmax=255, cmap=cm.jet_r)
-    ax = plt.subplot(111)
-    #bar=plt.colorbar(orientation='horizontal', ticks=[0,25.5, 51,76.5, 102, 127.5, 153, 178.5, 204, 229.5, 255])
-    #bar.ax.set_xticklabels([0.0,0.1, 0.2, 0.3, 0.4, 0.5, 0.6, 0.7, 0.8, 0.9, 1.0])
-    mask_inv=cv2.bitwise_not(mask)
-    background1=np.dstack((mask,mask,mask,mask_inv))
-    my_cmap = plt.get_cmap('binary_r')
-    plt.imshow(background1, cmap=my_cmap)
-    plt.axis('off')
-    fig_name=(str(filename[0:-4]) + '_pseudo_fvfm.png')
-    plt.savefig(fig_name, dpi=600, bbox_inches='tight')
-    plt.clf()
-    print('\t'.join(map(str, ('IMAGE', 'pseudo', fig_name))))
-  
-    if os.path.isfile(('1_fluor_pseudocolor_colorbar.png')):
-      pass
-    else:
-      filename1=str(filename)
-      name_array=filename1.split("/")
-      filename2="/".join(map(str,name_array[:-1]))
-      fig = plt.figure()
-      ax1 = fig.add_axes([0.05, 0.80, 0.9, 0.15])
-      valmin=-0
-      valmax=1
-      norm=colors.Normalize(vmin=valmin, vmax=valmax)
-      cb1=colorbar.ColorbarBase(ax1,cmap=cm.jet,norm=norm, orientation='horizontal')
-      fig_name=str(filename2)+'/1_fluor_pseudocolor_colorbar.png'
-      plt.savefig(fig_name,dpi=600,bbox_inches='tight')
-      plt.clf()
   
   if debug: 
     print_image(fmin_mask,(str(device)+'_fmin_mask.png'))
